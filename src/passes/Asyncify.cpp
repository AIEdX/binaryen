--- conflicted
+++ resolved
@@ -381,11 +381,7 @@
 
 private:
   std::unordered_map<Type, Name> map;
-<<<<<<< HEAD
-  std::map<Name, Type> rev;
-=======
   std::unordered_map<Name, Type> rev;
->>>>>>> 3ecad7a5
 
   // Collect the types returned from all calls for which call support globals
   // may need to be generated.
