/*
 * Copyright 2017 WebAssembly Community Group participants
 *
 * Licensed under the Apache License, Version 2.0 (the "License");
 * you may not use this file except in compliance with the License.
 * You may obtain a copy of the License at
 *
 *     http://www.apache.org/licenses/LICENSE-2.0
 *
 * Unless required by applicable law or agreed to in writing, software
 * distributed under the License is distributed on an "AS IS" BASIS,
 * WITHOUT WARRANTIES OR CONDITIONS OF ANY KIND, either express or implied.
 * See the License for the specific language governing permissions and
 * limitations under the License.
 */

//
// Translate a binary stream of bytes into a valid wasm module, *somehow*.
// This is helpful for fuzzing.
//

/*
high chance for set at start of loop
  high chance of get of a set local in the scope of that scope
    high chance of a tee in that case => loop var
*/

// TODO Generate exception handling instructions

#include "ir/branch-utils.h"
#include "ir/memory-utils.h"
#include <ir/find_all.h>
#include <ir/literal-utils.h>
#include <ir/manipulation.h>
#include <ir/names.h>
#include <ir/utils.h>
#include <support/file.h>
#include <tools/optimization-options.h>
#include <wasm-builder.h>

namespace wasm {

// helper structs, since list initialization has a fixed order of
// evaluation, avoiding UB

struct ThreeArgs {
  Expression* a;
  Expression* b;
  Expression* c;
};

struct UnaryArgs {
  UnaryOp a;
  Expression* b;
};

struct BinaryArgs {
  BinaryOp a;
  Expression* b;
  Expression* c;
};

// main reader

class TranslateToFuzzReader {
public:
  TranslateToFuzzReader(Module& wasm, std::string& filename)
    : wasm(wasm), builder(wasm) {
    auto input(read_file<std::vector<char>>(filename, Flags::Binary));
    readData(input);
  }

  TranslateToFuzzReader(Module& wasm, std::vector<char> input)
    : wasm(wasm), builder(wasm) {
    readData(input);
  }

  void pickPasses(OptimizationOptions& options) {
    while (options.passes.size() < 20 && !finishedInput && !oneIn(3)) {
      switch (upTo(32)) {
        case 0:
        case 1:
        case 2:
        case 3:
        case 4: {
          options.passes.push_back("O");
          options.passOptions.optimizeLevel = upTo(4);
          options.passOptions.shrinkLevel = upTo(4);
          break;
        }
        case 5:
          options.passes.push_back("coalesce-locals");
          break;
        case 6:
          options.passes.push_back("code-pushing");
          break;
        case 7:
          options.passes.push_back("code-folding");
          break;
        case 8:
          options.passes.push_back("dce");
          break;
        case 9:
          options.passes.push_back("duplicate-function-elimination");
          break;
        case 10:
          options.passes.push_back("flatten");
          break;
        case 11:
          options.passes.push_back("inlining");
          break;
        case 12:
          options.passes.push_back("inlining-optimizing");
          break;
        case 13:
          options.passes.push_back("local-cse");
          break;
        case 14:
          options.passes.push_back("memory-packing");
          break;
        case 15:
          options.passes.push_back("merge-blocks");
          break;
        case 16:
          options.passes.push_back("optimize-instructions");
          break;
        case 17:
          options.passes.push_back("pick-load-signs");
          break;
        case 18:
          options.passes.push_back("precompute");
          break;
        case 19:
          options.passes.push_back("precompute-propagate");
          break;
        case 20:
          options.passes.push_back("remove-unused-brs");
          break;
        case 21:
          options.passes.push_back("remove-unused-module-elements");
          break;
        case 22:
          options.passes.push_back("remove-unused-names");
          break;
        case 23:
          options.passes.push_back("reorder-functions");
          break;
        case 24:
          options.passes.push_back("reorder-locals");
          break;
        case 25: {
          options.passes.push_back("flatten");
          options.passes.push_back("rereloop");
          break;
        }
        case 26:
          options.passes.push_back("simplify-locals");
          break;
        case 27:
          options.passes.push_back("simplify-locals-notee");
          break;
        case 28:
          options.passes.push_back("simplify-locals-nostructure");
          break;
        case 29:
          options.passes.push_back("simplify-locals-notee-nostructure");
          break;
        case 30:
          options.passes.push_back("ssa");
          break;
        case 31:
          options.passes.push_back("vacuum");
          break;
        default:
          WASM_UNREACHABLE("unexpected value");
      }
    }
    if (oneIn(2)) {
      options.passOptions.optimizeLevel = upTo(4);
    }
    if (oneIn(2)) {
      options.passOptions.shrinkLevel = upTo(4);
    }
    std::cout << "opt level: " << options.passOptions.optimizeLevel << '\n';
    std::cout << "shrink level: " << options.passOptions.shrinkLevel << '\n';
  }

  void setAllowMemory(bool allowMemory_) { allowMemory = allowMemory_; }

  void setAllowOOB(bool allowOOB_) { allowOOB = allowOOB_; }

  void build() {
    if (HANG_LIMIT > 0) {
      prepareHangLimitSupport();
    }
    if (allowMemory) {
      setupMemory();
    }
    setupTables();
    setupGlobals();
    if (wasm.features.hasExceptionHandling()) {
      setupEvents();
    }
    modifyInitialFunctions();
    addImportLoggingSupport();
    // keep adding functions until we run out of input
    while (!finishedInput) {
      auto* func = addFunction();
      addInvocations(func);
    }
    if (HANG_LIMIT > 0) {
      addHangLimitSupport();
    }
    if (allowMemory) {
      finalizeMemory();
    }
    finalizeTable();
  }

private:
  Module& wasm;
  Builder builder;
  std::vector<char> bytes; // the input bytes
  size_t pos;              // the position in the input
  // whether we already cycled through all the input (if so, we should try to
  // finish things off)
  bool finishedInput;

  // The maximum amount of params to each function.
  static const int MAX_PARAMS = 10;

  // The maximum amount of vars in each function.
  static const int MAX_VARS = 20;

  // The maximum number of globals in a module.
  static const int MAX_GLOBALS = 20;

  // The maximum number of tuple elements.
  static const int MAX_TUPLE_SIZE = 6;

  // some things require luck, try them a few times
  static const int TRIES = 10;

  // beyond a nesting limit, greatly decrease the chance to continue to nest
  static const int NESTING_LIMIT = 11;

  // the maximum size of a block
  static const int BLOCK_FACTOR = 5;

  // the memory that we use, a small portion so that we have a good chance of
  // looking at writes (we also look outside of this region with small
  // probability) this should be a power of 2
  const Address USABLE_MEMORY = 16;

  // the number of runtime iterations (function calls, loop backbranches) we
  // allow before we stop execution with a trap, to prevent hangs. 0 means
  // no hang protection.
  static const int HANG_LIMIT = 10;

  // Whether to emit memory operations like loads and stores.
  bool allowMemory = true;

  // Whether to emit loads, stores, and call_indirects that may be out
  // of bounds (which traps in wasm, and is undefined behavior in C).
  bool allowOOB = true;

  // Whether to emit atomic waits (which in single-threaded mode, may hang...)
  static const bool ATOMIC_WAITS = false;

  // After we finish the input, we start going through it again, but xoring
  // so it's not identical
  int xorFactor = 0;

  // The chance to emit a logging operation for a none expression. We
  // randomize this in each function.
  unsigned LOGGING_PERCENT = 0;

  void readData(std::vector<char> input) {
    bytes.swap(input);
    pos = 0;
    finishedInput = false;
    // ensure *some* input to be read
    if (bytes.size() == 0) {
      bytes.push_back(0);
    }
  }

  int8_t get() {
    if (pos == bytes.size()) {
      // we ran out of input, go to the start for more stuff
      finishedInput = true;
      pos = 0;
      xorFactor++;
    }
    return bytes[pos++] ^ xorFactor;
  }

  int16_t get16() {
    auto temp = uint16_t(get()) << 8;
    return temp | uint16_t(get());
  }

  int32_t get32() {
    auto temp = uint32_t(get16()) << 16;
    return temp | uint32_t(get16());
  }

  int64_t get64() {
    auto temp = uint64_t(get32()) << 32;
    return temp | uint64_t(get32());
  }

  float getFloat() { return Literal(get32()).reinterpretf32(); }

  double getDouble() { return Literal(get64()).reinterpretf64(); }

  Type getSubType(Type type) {
    if (type.isTuple()) {
      std::vector<Type> types;
      for (const auto& t : type) {
        types.push_back(getSubType(t));
      }
      return Type(types);
    }
    if (type.isFunction() && type != Type::funcref) {
      // TODO: specific typed function references types.
      return type;
    }
    SmallVector<Type, 2> options;
    options.push_back(type); // includes itself
    // TODO: interesting uses of typed function types
    // TODO: interesting subtypes of compound types
    if (type.isBasic()) {
      switch (type.getBasic()) {
        case Type::anyref:
          if (wasm.features.hasReferenceTypes()) {
            options.push_back(Type::funcref);
            options.push_back(Type::externref);
            if (wasm.features.hasGC()) {
              options.push_back(Type::eqref);
              // TODO: i31ref, dataref, etc.
            }
          }
          break;
        case Type::eqref:
          if (wasm.features.hasGC()) {
            // TODO: i31ref, dataref, etc.
          }
          break;
        default:
          break;
      }
    }
    return pick(options);
  }

  void setupMemory() {
    // Add memory itself
    MemoryUtils::ensureExists(wasm.memory);
    if (wasm.features.hasBulkMemory()) {
      size_t memCovered = 0;
      // need at least one segment for memory.inits
      size_t numSegments = upTo(8) + 1;
      for (size_t i = 0; i < numSegments; i++) {
        Memory::Segment segment;
        segment.isPassive = bool(upTo(2));
        size_t segSize = upTo(USABLE_MEMORY * 2);
        segment.data.resize(segSize);
        for (size_t j = 0; j < segSize; j++) {
          segment.data[j] = upTo(512);
        }
        if (!segment.isPassive) {
          segment.offset = builder.makeConst(int32_t(memCovered));
          memCovered += segSize;
        }
        wasm.memory.segments.push_back(segment);
      }
    } else {
      // init some data
      wasm.memory.segments.emplace_back(builder.makeConst(int32_t(0)));
      auto num = upTo(USABLE_MEMORY * 2);
      for (size_t i = 0; i < num; i++) {
        auto value = upTo(512);
        wasm.memory.segments[0].data.push_back(value >= 256 ? 0
                                                            : (value & 0xff));
      }
    }
    // Add memory hasher helper (for the hash, see hash.h). The function looks
    // like:
    // function hashMemory() {
    //   hash = 5381;
    //   hash = ((hash << 5) + hash) ^ mem[0];
    //   hash = ((hash << 5) + hash) ^ mem[1];
    //   ..
    //   return hash;
    // }
    std::vector<Expression*> contents;
    contents.push_back(
      builder.makeLocalSet(0, builder.makeConst(uint32_t(5381))));
    auto zero = Literal::makeFromInt32(0, wasm.memory.indexType);
    for (Index i = 0; i < USABLE_MEMORY; i++) {
      contents.push_back(builder.makeLocalSet(
        0,
        builder.makeBinary(
          XorInt32,
          builder.makeBinary(
            AddInt32,
            builder.makeBinary(ShlInt32,
                               builder.makeLocalGet(0, Type::i32),
                               builder.makeConst(uint32_t(5))),
            builder.makeLocalGet(0, Type::i32)),
          builder.makeLoad(
            1, false, i, 1, builder.makeConst(zero), Type::i32))));
    }
    contents.push_back(builder.makeLocalGet(0, Type::i32));
    auto* body = builder.makeBlock(contents);
    auto* hasher = wasm.addFunction(builder.makeFunction(
      "hashMemory", Signature(Type::none, Type::i32), {Type::i32}, body));
    wasm.addExport(
      builder.makeExport(hasher->name, hasher->name, ExternalKind::Function));
    // Export memory so JS fuzzing can use it
    if (!wasm.getExportOrNull("memory")) {
      wasm.addExport(builder.makeExport("memory", "0", ExternalKind::Memory));
    }
  }

  // TODO(reference-types): allow the fuzzer to create multiple tables
  void setupTables() {
    // Ensure an element segment, adding one or even adding a whole table as
    // needed.
    if (wasm.tables.empty()) {
      auto table = builder.makeTable(
        Names::getValidTableName(wasm, "fuzzing_table"), 0, 0);
      table->hasExplicitName = true;
      wasm.addTable(std::move(table));
    }
    if (wasm.elementSegments.empty()) {
      // TODO: use a random table
      auto segment = std::make_unique<ElementSegment>(
        wasm.tables[0]->name, builder.makeConst(int32_t(0)));
      segment->setName(Names::getValidElementSegmentName(wasm, "elem$"), false);
      wasm.addElementSegment(std::move(segment));
    }
  }

  std::map<Type, std::vector<Name>> globalsByType;

  void setupGlobals() {
    // If there were initial wasm contents, there may be imported globals. That
    // would be a problem in the fuzzer harness as we'd error if we do not
    // provide them (and provide the proper type, etc.).
    // Avoid that, so that all the standard fuzzing infrastructure can always
    // run the wasm.
    for (auto& global : wasm.globals) {
      if (global->imported()) {
        // Remove import info from imported globals, and give them a simple
        // initializer.
        global->module = global->base = Name();
        global->init = makeConst(global->type);
      } else {
        // If the initialization referred to an imported global, it no longer
        // can point to the same global after we make it a non-imported global
        // (as wasm doesn't allow that - you can only use an imported one).
        if (global->init->is<GlobalGet>()) {
          global->init = makeConst(global->type);
        }
      }
    }
    for (size_t index = upTo(MAX_GLOBALS); index > 0; --index) {
      auto type = getConcreteType();
      auto global =
        builder.makeGlobal(Names::getValidGlobalName(wasm, "global$"),
                           type,
                           makeConst(type),
                           Builder::Mutable);
      globalsByType[type].push_back(global->name);
      wasm.addGlobal(std::move(global));
    }
  }

  void setupEvents() {
    Index num = upTo(3);
    for (size_t i = 0; i < num; i++) {
      auto event =
        builder.makeEvent(Names::getValidEventName(wasm, "event$"),
                          WASM_EVENT_ATTRIBUTE_EXCEPTION,
                          Signature(getControlFlowType(), Type::none));
      wasm.addEvent(std::move(event));
    }
  }

  void finalizeMemory() {
    for (auto& segment : wasm.memory.segments) {
      Address maxOffset = segment.data.size();
      if (!segment.isPassive) {
        if (auto* offset = segment.offset->dynCast<GlobalGet>()) {
          // Using a non-imported global in a segment offset is not valid in
          // wasm. This can occur due to us making what used to be an imported
          // global, in initial contents, be not imported any more. To fix that,
          // replace such invalid things with a constant.
          // Note that it is still possible in theory to have imported globals
          // here, as we only do the above for initial contents. While the
          // fuzzer doesn't do so as of the time of this comment, do a check
          // for full generality, so that this code essentially does "if this
          // is invalid wasm, fix it up."
          if (!wasm.getGlobal(offset->name)->imported()) {
            // TODO: It would be better to avoid segment overlap so that
            //       MemoryPacking can run.
            segment.offset =
              builder.makeConst(Literal::makeFromInt32(0, Type::i32));
          }
        }
        if (auto* offset = segment.offset->dynCast<Const>()) {
          maxOffset = maxOffset + offset->value.getInteger();
        }
      }
      wasm.memory.initial = std::max(
        wasm.memory.initial,
        Address((maxOffset + Memory::kPageSize - 1) / Memory::kPageSize));
    }
    wasm.memory.initial = std::max(wasm.memory.initial, USABLE_MEMORY);
    // Avoid an unlimited memory size, which would make fuzzing very difficult
    // as different VMs will run out of system memory in different ways.
    if (wasm.memory.max == Memory::kUnlimitedSize) {
      wasm.memory.max = wasm.memory.initial;
    }
    if (wasm.memory.max <= wasm.memory.initial) {
      // To allow growth to work (which a testcase may assume), try to make the
      // maximum larger than the initial.
      // TODO: scan the wasm for grow instructions?
      wasm.memory.max =
        std::min(Address(wasm.memory.initial + 1), Address(Memory::kMaxSize32));
    }
    // Avoid an imported memory (which the fuzz harness would need to handle).
    wasm.memory.module = wasm.memory.base = Name();
  }

  void finalizeTable() {
    for (auto& table : wasm.tables) {
      ModuleUtils::iterTableSegments(
        wasm, table->name, [&](ElementSegment* segment) {
          // If the offset is a global that was imported (which is ok) but no
          // longer is (not ok) we need to change that.
          if (auto* offset = segment->offset->dynCast<GlobalGet>()) {
            if (!wasm.getGlobal(offset->name)->imported()) {
              // TODO: the segments must not overlap...
              segment->offset =
                builder.makeConst(Literal::makeFromInt32(0, Type::i32));
            }
          }
          Address maxOffset = segment->data.size();
          if (auto* offset = segment->offset->dynCast<Const>()) {
            maxOffset = maxOffset + offset->value.getInteger();
          }
          table->initial = std::max(table->initial, maxOffset);
        });
      table->max = oneIn(2) ? Address(Table::kUnlimitedSize) : table->initial;
      // Avoid an imported table (which the fuzz harness would need to handle).
      table->module = table->base = Name();
    }
  }

  Name HANG_LIMIT_GLOBAL;

  void prepareHangLimitSupport() {
    HANG_LIMIT_GLOBAL = Names::getValidGlobalName(wasm, "hangLimit");
  }

  void addHangLimitSupport() {
    auto glob = builder.makeGlobal(HANG_LIMIT_GLOBAL,
                                   Type::i32,
                                   builder.makeConst(int32_t(HANG_LIMIT)),
                                   Builder::Mutable);
    wasm.addGlobal(std::move(glob));

    Name exportName = "hangLimitInitializer";
    auto funcName = Names::getValidFunctionName(wasm, exportName);
    auto* func = new Function;
    func->name = funcName;
    func->sig = Signature(Type::none, Type::none);
    func->body = builder.makeGlobalSet(HANG_LIMIT_GLOBAL,
                                       builder.makeConst(int32_t(HANG_LIMIT)));
    wasm.addFunction(func);

    if (wasm.getExportOrNull(exportName)) {
      // We must export our actual hang limit function - remove anything
      // previously existing.
      wasm.removeExport(exportName);
    }
    auto* export_ = new Export;
    export_->name = exportName;
    export_->value = func->name;
    export_->kind = ExternalKind::Function;
    wasm.addExport(export_);
  }

  void addImportLoggingSupport() {
    for (auto type : getLoggableTypes()) {
      auto* func = new Function;
      Name name = std::string("log-") + type.toString();
      func->name = name;
      func->module = "fuzzing-support";
      func->base = name;
      func->sig = Signature(type, Type::none);
      wasm.addFunction(func);
    }
  }

  Expression* makeHangLimitCheck() {
    return builder.makeSequence(
      builder.makeIf(
        builder.makeUnary(UnaryOp::EqZInt32,
                          builder.makeGlobalGet(HANG_LIMIT_GLOBAL, Type::i32)),
        makeTrivial(Type::unreachable)),
      builder.makeGlobalSet(
        HANG_LIMIT_GLOBAL,
        builder.makeBinary(BinaryOp::SubInt32,
                           builder.makeGlobalGet(HANG_LIMIT_GLOBAL, Type::i32),
                           builder.makeConst(int32_t(1)))));
  }

  // function generation state

  struct FunctionCreationContext {
    TranslateToFuzzReader& parent;

    Function* func;

    std::vector<Expression*> breakableStack; // things we can break to
    Index labelIndex = 0;

    // a list of things relevant to computing the odds of an infinite loop,
    // which we try to minimize the risk of
    std::vector<Expression*> hangStack;

    // type => list of locals with that type
    std::map<Type, std::vector<Index>> typeLocals;

    FunctionCreationContext(TranslateToFuzzReader& parent, Function* func)
      : parent(parent), func(func) {
      parent.funcContext = this;
    }

    ~FunctionCreationContext() {
      if (parent.HANG_LIMIT > 0) {
        parent.addHangLimitChecks(func);
      }
      assert(breakableStack.empty());
      assert(hangStack.empty());
      parent.funcContext = nullptr;
    }
  };

  FunctionCreationContext* funcContext = nullptr;

  Index numAddedFunctions = 0;

  Function* addFunction() {
    LOGGING_PERCENT = upToSquared(100);
    auto* func = new Function;
    func->name = Names::getValidFunctionName(wasm, "func");
    FunctionCreationContext context(*this, func);
    assert(funcContext->typeLocals.empty());
    Index numParams = upToSquared(MAX_PARAMS);
    std::vector<Type> params;
    params.reserve(numParams);
    for (Index i = 0; i < numParams; i++) {
      auto type = getSingleConcreteType();
      funcContext->typeLocals[type].push_back(params.size());
      params.push_back(type);
    }
    func->sig = Signature(Type(params), getControlFlowType());
    Index numVars = upToSquared(MAX_VARS);
    for (Index i = 0; i < numVars; i++) {
      auto type = getConcreteType();
      if (type.isRef() && !type.isNullable()) {
        // We can't use a nullable type as a var, which is null-initialized.
        continue;
      }
      funcContext->typeLocals[type].push_back(params.size() +
                                              func->vars.size());
      func->vars.push_back(type);
    }
    // with small chance, make the body unreachable
    auto bodyType = func->sig.results;
    if (oneIn(10)) {
      bodyType = Type::unreachable;
    }
    // with reasonable chance make the body a block
    if (oneIn(2)) {
      func->body = makeBlock(bodyType);
    } else {
      func->body = make(bodyType);
    }
    // Our OOB checks are already in the code, and if we recombine/mutate we
    // may end up breaking them. TODO: do them after the fact, like with the
    // hang limit checks.
    if (allowOOB) {
      // Recombinations create duplicate code patterns.
      recombine(func);
      // Mutations add random small changes, which can subtly break duplicate
      // code patterns.
      mutate(func);
      // TODO: liveness operations on gets, with some prob alter a get to one
      // with more possible sets.
      // Recombination, mutation, etc. can break validation; fix things up
      // after.
      fixLabels(func);
    }
    // Add hang limit checks after all other operations on the function body.
    wasm.addFunction(func);
    // export some, but not all (to allow inlining etc.). make sure to
    // export at least one, though, to keep each testcase interesting
    if ((numAddedFunctions == 0 || oneIn(2)) &&
        !wasm.getExportOrNull(func->name)) {
      auto* export_ = new Export;
      export_->name = func->name;
      export_->value = func->name;
      export_->kind = ExternalKind::Function;
      wasm.addExport(export_);
    }
    // add some to an elem segment
    while (oneIn(3) && !finishedInput) {
      auto& randomElem =
        wasm.elementSegments[upTo(wasm.elementSegments.size())];
      randomElem->data.push_back(func->name);
    }
    numAddedFunctions++;
    return func;
  }

  void addHangLimitChecks(Function* func) {
    // loop limit
    FindAll<Loop> loops(func->body);
    for (auto* loop : loops.list) {
      loop->body =
        builder.makeSequence(makeHangLimitCheck(), loop->body, loop->type);
    }
    // recursion limit
    func->body =
      builder.makeSequence(makeHangLimitCheck(), func->body, func->sig.results);
  }

  // Recombination and mutation can replace a node with another node of the same
  // type, but should not do so for certain types that are dangerous. For
  // example, it would be bad to add an RTT in a tuple, as that would force us
  // to use temporary locals for the tuple, but RTTs are not defaultable.
  bool canBeArbitrarilyReplaced(Expression* curr) {
    return curr->type.isDefaultable();
  }

  void recombine(Function* func) {
    // Don't always do this.
    if (oneIn(2)) {
      return;
    }
    // First, scan and group all expressions by type.
    struct Scanner
      : public PostWalker<Scanner, UnifiedExpressionVisitor<Scanner>> {
      // A map of all expressions, categorized by type.
      std::map<Type, std::vector<Expression*>> exprsByType;

      void visitExpression(Expression* curr) {
        exprsByType[curr->type].push_back(curr);
      }
    };
    Scanner scanner;
    scanner.walk(func->body);
    // Potentially trim the list of possible picks, so replacements are more
    // likely to collide.
    for (auto& pair : scanner.exprsByType) {
      if (oneIn(2)) {
        continue;
      }
      auto& list = pair.second;
      std::vector<Expression*> trimmed;
      size_t num = upToSquared(list.size());
      for (size_t i = 0; i < num; i++) {
        trimmed.push_back(pick(list));
      }
      if (trimmed.empty()) {
        trimmed.push_back(pick(list));
      }
      list.swap(trimmed);
    }
    // Replace them with copies, to avoid a copy into one altering another copy
    for (auto& pair : scanner.exprsByType) {
      for (auto*& item : pair.second) {
        item = ExpressionManipulator::copy(item, wasm);
      }
    }
    // Second, with some probability replace an item with another item having
    // the same type. (This is not always valid due to nesting of labels, but
    // we'll fix that up later.)
    struct Modder
      : public PostWalker<Modder, UnifiedExpressionVisitor<Modder>> {
      Module& wasm;
      Scanner& scanner;
      TranslateToFuzzReader& parent;

      Modder(Module& wasm, Scanner& scanner, TranslateToFuzzReader& parent)
        : wasm(wasm), scanner(scanner), parent(parent) {}

      void visitExpression(Expression* curr) {
        if (parent.oneIn(10) && parent.canBeArbitrarilyReplaced(curr)) {
          // Replace it!
          auto& candidates = scanner.exprsByType[curr->type];
          assert(!candidates.empty()); // this expression itself must be there
          replaceCurrent(
            ExpressionManipulator::copy(parent.pick(candidates), wasm));
        }
      }
    };
    Modder modder(wasm, scanner, *this);
    modder.walk(func->body);
  }

  void mutate(Function* func) {
    // Don't always do this.
    if (oneIn(2)) {
      return;
    }
    struct Modder
      : public PostWalker<Modder, UnifiedExpressionVisitor<Modder>> {
      Module& wasm;
      TranslateToFuzzReader& parent;

      Modder(Module& wasm, TranslateToFuzzReader& parent)
        : wasm(wasm), parent(parent) {}

      void visitExpression(Expression* curr) {
        if (parent.oneIn(10) && parent.canBeArbitrarilyReplaced(curr)) {
          // For constants, perform only a small tweaking in some cases.
          if (auto* c = curr->dynCast<Const>()) {
            if (parent.oneIn(2)) {
              c->value = parent.tweak(c->value);
              return;
            }
          }
          // TODO: more minor tweaks to immediates, like making a load atomic or
          // not, changing an offset, etc.
          // Perform a general replacement.
          // (This is not always valid due to nesting of labels, but
          // we'll fix that up later.)
          replaceCurrent(parent.make(curr->type));
        }
      }
    };
    Modder modder(wasm, *this);
    modder.walk(func->body);
  }

  // Fix up changes that may have broken validation - types are correct in our
  // modding, but not necessarily labels.
  void fixLabels(Function* func) {
    struct Fixer
      : public ControlFlowWalker<Fixer, UnifiedExpressionVisitor<Fixer>> {
      Module& wasm;
      TranslateToFuzzReader& parent;

      Fixer(Module& wasm, TranslateToFuzzReader& parent)
        : wasm(wasm), parent(parent) {}

      // Track seen names to find duplication, which is invalid.
      std::set<Name> seen;

      void visitExpression(Expression* curr) {
        // Note all scope names, and fix up all uses.
        BranchUtils::operateOnScopeNameDefs(curr, [&](Name& name) {
<<<<<<< HEAD
          if (name.is()) {                                                      
            if (seen.count(name)) {
              replace();        
            } else {            
              seen.insert(name);
            }                                                                     
=======
          if (name.is()) {
            if (seen.count(name)) {
              replace();
            } else {
              seen.insert(name);
            }
>>>>>>> 661ae321
          }
        });
        BranchUtils::operateOnScopeNameUses(curr, [&](Name& name) {
          if (name.is()) {
            replaceIfInvalid(name);
          }
        });
      }

      bool replaceIfInvalid(Name target) {
        if (!hasBreakTarget(target)) {
          // There is no valid parent, replace with something trivially safe.
          replace();
          return true;
        }
        return false;
      }

      void replace() { replaceCurrent(parent.makeTrivial(getCurrent()->type)); }

      bool hasBreakTarget(Name name) {
        if (controlFlowStack.empty()) {
          return false;
        }
        Index i = controlFlowStack.size() - 1;
        while (1) {
          auto* curr = controlFlowStack[i];
          if (auto* block = curr->dynCast<Block>()) {
            if (name == block->name) {
              return true;
            }
          } else if (auto* loop = curr->dynCast<Loop>()) {
            if (name == loop->name) {
              return true;
            }
          } else {
            // an if or a try, ignorable
            assert(curr->is<If>() || curr->is<Try>());
          }
          if (i == 0) {
            return false;
          }
          i--;
        }
      }
    };
    Fixer fixer(wasm, *this);
    fixer.walk(func->body);
    ReFinalize().walkFunctionInModule(func, &wasm);
  }

  void modifyInitialFunctions() {
    if (wasm.functions.empty()) {
      return;
    }
    // Pick a chance to fuzz the contents of a function.
    const int RESOLUTION = 10;
    auto chance = upTo(RESOLUTION + 1);
    for (auto& ref : wasm.functions) {
      auto* func = ref.get();
      FunctionCreationContext context(*this, func);
      if (func->imported()) {
        // We can't allow extra imports, as the fuzzing infrastructure wouldn't
        // know what to provide.
        func->module = func->base = Name();
        func->body = make(func->sig.results);
      }
      // Optionally, fuzz the function contents.
      if (upTo(RESOLUTION) >= chance) {
        dropToLog(func);
        // TODO add some locals? and the rest of addFunction's operations?
        // TODO: interposition, replace initial a(b) with a(RANDOM_THING(b))
        // TODO: if we add OOB checks after creation, then we can do it on
        //       initial contents too, and it may be nice to *not* run these
        //       passes, like we don't run them on new functions. But, we may
        //       still want to run them some of the time, at least, so that we
        //       check variations on initial testcases even at the risk of OOB.
        recombine(func);
        mutate(func);
        fixLabels(func);
      }
    }
    // Remove a start function - the fuzzing harness expects code to run only
    // from exports.
    wasm.start = Name();
  }

  // Initial wasm contents may have come from a test that uses the drop pattern:
  //
  //  (drop ..something interesting..)
  //
  // The dropped interesting thing is optimized to some other interesting thing
  // by a pass, and we verify it is the expected one. But this does not use the
  // value in a way the fuzzer can notice. Replace some drops with a logging
  // operation instead.
  void dropToLog(Function* func) {
    // Don't always do this.
    if (oneIn(2)) {
      return;
    }
    struct Modder : public PostWalker<Modder> {
      Module& wasm;
      TranslateToFuzzReader& parent;

      Modder(Module& wasm, TranslateToFuzzReader& parent)
        : wasm(wasm), parent(parent) {}

      void visitDrop(Drop* curr) {
        if (parent.isLoggableType(curr->value->type) && parent.oneIn(2)) {
          replaceCurrent(parent.builder.makeCall(std::string("log-") +
                                                   curr->value->type.toString(),
                                                 {curr->value},
                                                 Type::none));
        }
      }
    };
    Modder modder(wasm, *this);
    modder.walk(func->body);
  }

  // the fuzzer external interface sends in zeros (simpler to compare
  // across invocations from JS or wasm-opt etc.). Add invocations in
  // the wasm, so they run everywhere
  void addInvocations(Function* func) {
    Name name = func->name.str + std::string("_invoker");
    if (wasm.getFunctionOrNull(name) || wasm.getExportOrNull(name)) {
      return;
    }
    std::vector<Expression*> invocations;
    while (oneIn(2) && !finishedInput) {
      std::vector<Expression*> args;
      for (const auto& type : func->sig.params) {
        args.push_back(makeConst(type));
      }
      Expression* invoke =
        builder.makeCall(func->name, args, func->sig.results);
      if (func->sig.results.isConcrete()) {
        invoke = builder.makeDrop(invoke);
      }
      invocations.push_back(invoke);
      // log out memory in some cases
      if (oneIn(2)) {
        invocations.push_back(makeMemoryHashLogging());
      }
    }
    if (invocations.empty()) {
      return;
    }
    auto* invoker = new Function;
    invoker->name = name;
    invoker->sig = Signature(Type::none, Type::none);
    invoker->body = builder.makeBlock(invocations);
    wasm.addFunction(invoker);
    auto* export_ = new Export;
    export_->name = name;
    export_->value = name;
    export_->kind = ExternalKind::Function;
    wasm.addExport(export_);
  }

  Name makeLabel() {
    return std::string("label$") + std::to_string(funcContext->labelIndex++);
  }

  // Weighting for the core make* methods. Some nodes are important enough that
  // we should do them quite often.
  static const size_t VeryImportant = 4;
  static const size_t Important = 2;

  // always call the toplevel make(type) command, not the internal specific ones

  int nesting = 0;

  Expression* make(Type type) {
    // when we should stop, emit something small (but not necessarily trivial)
    if (finishedInput || nesting >= 5 * NESTING_LIMIT || // hard limit
        (nesting >= NESTING_LIMIT && !oneIn(3))) {
      if (type.isConcrete()) {
        if (oneIn(2)) {
          return makeConst(type);
        } else {
          return makeLocalGet(type);
        }
      } else if (type == Type::none) {
        if (oneIn(2)) {
          return makeNop(type);
        } else {
          return makeLocalSet(type);
        }
      }
      assert(type == Type::unreachable);
      return makeTrivial(type);
    }
    nesting++;
    Expression* ret = nullptr;
    if (type.isConcrete()) {
      ret = _makeConcrete(type);
    } else if (type == Type::none) {
      ret = _makenone();
    } else {
      assert(type == Type::unreachable);
      ret = _makeunreachable();
    }
    // we should create the right type of thing
    assert(Type::isSubType(ret->type, type));
    nesting--;
    return ret;
  }

  Expression* _makeConcrete(Type type) {
    bool canMakeControlFlow = !type.isTuple() || wasm.features.hasMultivalue();
    using Self = TranslateToFuzzReader;
    FeatureOptions<Expression* (Self::*)(Type)> options;
    using WeightedOption = decltype(options)::WeightedOption;
    options.add(FeatureSet::MVP,
                WeightedOption{&Self::makeLocalGet, VeryImportant},
                WeightedOption{&Self::makeLocalSet, VeryImportant},
                WeightedOption{&Self::makeGlobalGet, Important},
                WeightedOption{&Self::makeConst, Important});
    if (canMakeControlFlow) {
      options
        .add(FeatureSet::MVP,
             WeightedOption{&Self::makeBlock, Important},
             WeightedOption{&Self::makeIf, Important},
             WeightedOption{&Self::makeLoop, Important},
             WeightedOption{&Self::makeBreak, Important},
             &Self::makeCall,
             &Self::makeCallIndirect)
        .add(FeatureSet::TypedFunctionReferences | FeatureSet::ReferenceTypes,
             &Self::makeCallRef);
    }
    if (type.isSingle()) {
      options
        .add(FeatureSet::MVP,
             WeightedOption{&Self::makeUnary, Important},
             WeightedOption{&Self::makeBinary, Important},
             &Self::makeSelect)
        .add(FeatureSet::Multivalue, &Self::makeTupleExtract);
    }
    if (type.isSingle() && !type.isRef() && !type.isRtt()) {
      options.add(FeatureSet::MVP, {&Self::makeLoad, Important});
      options.add(FeatureSet::SIMD, &Self::makeSIMD);
    }
    if (type.isInteger()) {
      options.add(FeatureSet::Atomics, &Self::makeAtomic);
    }
    if (type == Type::i32) {
      options.add(FeatureSet::ReferenceTypes, &Self::makeRefIsNull);
      options.add(FeatureSet::ReferenceTypes | FeatureSet::GC,
                  &Self::makeRefEq);
      //  TODO: makeI31Get
    }
    if (type.isTuple()) {
      options.add(FeatureSet::Multivalue, &Self::makeTupleMake);
    }
    if (type == Type::i31ref) {
      options.add(FeatureSet::ReferenceTypes | FeatureSet::GC,
                  &Self::makeI31New);
    }
    // TODO: struct.get and other GC things
    return (this->*pick(options))(type);
  }

  Expression* _makenone() {
    auto choice = upTo(100);
    if (choice < LOGGING_PERCENT) {
      if (choice < LOGGING_PERCENT / 2) {
        return makeLogging();
      } else {
        return makeMemoryHashLogging();
      }
    }
    using Self = TranslateToFuzzReader;
    auto options = FeatureOptions<Expression* (Self::*)(Type)>();
    using WeightedOption = decltype(options)::WeightedOption;
    options
      .add(FeatureSet::MVP,
           WeightedOption{&Self::makeLocalSet, VeryImportant},
           WeightedOption{&Self::makeBlock, Important},
           WeightedOption{&Self::makeIf, Important},
           WeightedOption{&Self::makeLoop, Important},
           WeightedOption{&Self::makeBreak, Important},
           WeightedOption{&Self::makeStore, Important},
           &Self::makeCall,
           &Self::makeCallIndirect,
           &Self::makeDrop,
           &Self::makeNop,
           &Self::makeGlobalSet)
      .add(FeatureSet::BulkMemory, &Self::makeBulkMemory)
      .add(FeatureSet::Atomics, &Self::makeAtomic)
      .add(FeatureSet::TypedFunctionReferences | FeatureSet::ReferenceTypes,
           &Self::makeCallRef);
    return (this->*pick(options))(Type::none);
  }

  Expression* _makeunreachable() {
    using Self = TranslateToFuzzReader;
    auto options = FeatureOptions<Expression* (Self::*)(Type)>();
    using WeightedOption = decltype(options)::WeightedOption;
    options
      .add(FeatureSet::MVP,
           WeightedOption{&Self::makeLocalSet, VeryImportant},
           WeightedOption{&Self::makeBlock, Important},
           WeightedOption{&Self::makeIf, Important},
           WeightedOption{&Self::makeLoop, Important},
           WeightedOption{&Self::makeBreak, Important},
           WeightedOption{&Self::makeStore, Important},
           WeightedOption{&Self::makeUnary, Important},
           WeightedOption{&Self::makeBinary, Important},
           WeightedOption{&Self::makeUnreachable, Important},
           &Self::makeCall,
           &Self::makeCallIndirect,
           &Self::makeSelect,
           &Self::makeSwitch,
           &Self::makeDrop,
           &Self::makeReturn)
      .add(FeatureSet::TypedFunctionReferences | FeatureSet::ReferenceTypes,
           &Self::makeCallRef);
    return (this->*pick(options))(Type::unreachable);
  }

  // make something with no chance of infinite recursion
  Expression* makeTrivial(Type type) {
    if (type.isConcrete()) {
      if (oneIn(2)) {
        return makeLocalGet(type);
      } else {
        return makeConst(type);
      }
    } else if (type == Type::none) {
      return makeNop(type);
    }
    assert(type == Type::unreachable);
    Expression* ret = nullptr;
    if (funcContext->func->sig.results.isConcrete()) {
      ret = makeTrivial(funcContext->func->sig.results);
    }
    return builder.makeReturn(ret);
  }

  // specific expression creators

  Expression* makeBlock(Type type) {
    auto* ret = builder.makeBlock();
    ret->type = type; // so we have it during child creation
    ret->name = makeLabel();
    funcContext->breakableStack.push_back(ret);
    Index num = upToSquared(BLOCK_FACTOR - 1); // we add another later
    if (nesting >= NESTING_LIMIT / 2) {
      // smaller blocks past the limit
      num /= 2;
      if (nesting >= NESTING_LIMIT && oneIn(2)) {
        // smaller blocks past the limit
        num /= 2;
      }
    }
    // not likely to have a block of size 1
    if (num == 0 && !oneIn(10)) {
      num++;
    }
    while (num > 0 && !finishedInput) {
      ret->list.push_back(make(Type::none));
      num--;
    }
    // give a chance to make the final element an unreachable break, instead
    // of concrete - a common pattern (branch to the top of a loop etc.)
    if (!finishedInput && type.isConcrete() && oneIn(2)) {
      ret->list.push_back(makeBreak(Type::unreachable));
    } else {
      ret->list.push_back(make(type));
    }
    funcContext->breakableStack.pop_back();
    if (type.isConcrete()) {
      ret->finalize(type);
    } else {
      ret->finalize();
    }
    if (ret->type != type) {
      // e.g. we might want an unreachable block, but a child breaks to it
      assert(type == Type::unreachable && ret->type == Type::none);
      return builder.makeSequence(ret, make(Type::unreachable));
    }
    return ret;
  }

  Expression* makeLoop(Type type) {
    auto* ret = wasm.allocator.alloc<Loop>();
    ret->type = type; // so we have it during child creation
    ret->name = makeLabel();
    funcContext->breakableStack.push_back(ret);
    funcContext->hangStack.push_back(ret);
    // either create random content, or do something more targeted
    if (oneIn(2)) {
      ret->body = makeMaybeBlock(type);
    } else {
      // ensure a branch back. also optionally create some loop vars
      std::vector<Expression*> list;
      list.push_back(makeMaybeBlock(Type::none)); // primary contents
      // possible branch back
      list.push_back(builder.makeBreak(ret->name, nullptr, makeCondition()));
      list.push_back(make(type)); // final element, so we have the right type
      ret->body = builder.makeBlock(list, type);
    }
    funcContext->breakableStack.pop_back();
    funcContext->hangStack.pop_back();
    ret->finalize(type);
    return ret;
  }

  Expression* makeCondition() {
    // we want a 50-50 chance for the condition to be taken, for interesting
    // execution paths. by itself, there is bias (e.g. most consts are "yes")
    // so even that out with noise
    auto* ret = make(Type::i32);
    if (oneIn(2)) {
      ret = builder.makeUnary(UnaryOp::EqZInt32, ret);
    }
    return ret;
  }

  // make something, with a good chance of it being a block
  Expression* makeMaybeBlock(Type type) {
    // if past the limit, prefer not to emit blocks
    if (nesting >= NESTING_LIMIT || oneIn(3)) {
      return make(type);
    } else {
      return makeBlock(type);
    }
  }

  Expression* buildIf(const struct ThreeArgs& args, Type type) {
    return builder.makeIf(args.a, args.b, args.c, type);
  }

  Expression* makeIf(Type type) {
    auto* condition = makeCondition();
    funcContext->hangStack.push_back(nullptr);
    auto* ret =
      buildIf({condition, makeMaybeBlock(type), makeMaybeBlock(type)}, type);
    funcContext->hangStack.pop_back();
    return ret;
  }

  Expression* makeBreak(Type type) {
    if (funcContext->breakableStack.empty()) {
      return makeTrivial(type);
    }
    Expression* condition = nullptr;
    if (type != Type::unreachable) {
      funcContext->hangStack.push_back(nullptr);
      condition = makeCondition();
    }
    // we need to find a proper target to break to; try a few times
    int tries = TRIES;
    while (tries-- > 0) {
      auto* target = pick(funcContext->breakableStack);
      auto name = getTargetName(target);
      auto valueType = getTargetType(target);
      if (type.isConcrete()) {
        // we are flowing out a value
        if (valueType != type) {
          // we need to break to a proper place
          continue;
        }
        auto* ret = builder.makeBreak(name, make(type), condition);
        funcContext->hangStack.pop_back();
        return ret;
      } else if (type == Type::none) {
        if (valueType != Type::none) {
          // we need to break to a proper place
          continue;
        }
        auto* ret = builder.makeBreak(name, nullptr, condition);
        funcContext->hangStack.pop_back();
        return ret;
      } else {
        assert(type == Type::unreachable);
        if (valueType != Type::none) {
          // we need to break to a proper place
          continue;
        }
        // we are about to make an *un*conditional break. if it is
        // to a loop, we prefer there to be a condition along the
        // way, to reduce the chance of infinite looping
        size_t conditions = 0;
        int i = funcContext->hangStack.size();
        while (--i >= 0) {
          auto* item = funcContext->hangStack[i];
          if (item == nullptr) {
            conditions++;
          } else if (auto* loop = item->cast<Loop>()) {
            if (loop->name == name) {
              // we found the target, no more conditions matter
              break;
            }
          }
        }
        switch (conditions) {
          case 0: {
            if (!oneIn(4)) {
              continue;
            }
            break;
          }
          case 1: {
            if (!oneIn(2)) {
              continue;
            }
            break;
          }
          default: {
            if (oneIn(conditions + 1)) {
              continue;
            }
          }
        }
        return builder.makeBreak(name);
      }
    }
    // we failed to find something
    if (type != Type::unreachable) {
      funcContext->hangStack.pop_back();
    }
    return makeTrivial(type);
  }

  Expression* makeCall(Type type) {
    int tries = TRIES;
    bool isReturn;
    while (tries-- > 0) {
      Function* target = funcContext->func;
      if (!wasm.functions.empty() && !oneIn(wasm.functions.size())) {
        target = pick(wasm.functions).get();
      }
      isReturn = type == Type::unreachable && wasm.features.hasTailCall() &&
                 funcContext->func->sig.results == target->sig.results;
      if (target->sig.results != type && !isReturn) {
        continue;
      }
      // we found one!
      std::vector<Expression*> args;
      for (const auto& argType : target->sig.params) {
        args.push_back(make(argType));
      }
      return builder.makeCall(target->name, args, type, isReturn);
    }
    // we failed to find something
    return makeTrivial(type);
  }

  Expression* makeCallIndirect(Type type) {
    auto& randomElem = wasm.elementSegments[upTo(wasm.elementSegments.size())];
    auto& data = randomElem->data;
    if (data.empty()) {
      return make(type);
    }
    // look for a call target with the right type
    Index start = upTo(data.size());
    Index i = start;
    Function* targetFn;
    bool isReturn;
    while (1) {
      // TODO: handle unreachable
      targetFn = wasm.getFunction(data[i]);
      isReturn = type == Type::unreachable && wasm.features.hasTailCall() &&
                 funcContext->func->sig.results == targetFn->sig.results;
      if (targetFn->sig.results == type || isReturn) {
        break;
      }
      i++;
      if (i == data.size()) {
        i = 0;
      }
      if (i == start) {
        return makeTrivial(type);
      }
    }
    // with high probability, make sure the type is valid  otherwise, most are
    // going to trap
    Expression* target;
    if (!allowOOB || !oneIn(10)) {
      target = builder.makeConst(int32_t(i));
    } else {
      target = make(Type::i32);
    }
    std::vector<Expression*> args;
    for (const auto& type : targetFn->sig.params) {
      args.push_back(make(type));
    }
    // TODO: use a random table
    return builder.makeCallIndirect(
      wasm.tables[0]->name, target, args, targetFn->sig, isReturn);
  }

  Expression* makeCallRef(Type type) {
    // look for a call target with the right type
    Function* target;
    bool isReturn;
    size_t i = 0;
    while (1) {
      if (i == TRIES || wasm.functions.empty()) {
        // We can't find a proper target, give up.
        return makeTrivial(type);
      }
      // TODO: handle unreachable
      target = wasm.functions[upTo(wasm.functions.size())].get();
      isReturn = type == Type::unreachable && wasm.features.hasTailCall() &&
                 funcContext->func->sig.results == target->sig.results;
      if (target->sig.results == type || isReturn) {
        break;
      }
      i++;
    }
    std::vector<Expression*> args;
    for (const auto& type : target->sig.params) {
      args.push_back(make(type));
    }
    auto targetType = Type(HeapType(target->sig), Nullable);
    // TODO: half the time make a completely random item with that type.
    return builder.makeCallRef(
      builder.makeRefFunc(target->name, targetType), args, type, isReturn);
  }

  Expression* makeLocalGet(Type type) {
    auto& locals = funcContext->typeLocals[type];
    if (locals.empty()) {
      return makeConst(type);
    }
    return builder.makeLocalGet(pick(locals), type);
  }

  Expression* makeLocalSet(Type type) {
    bool tee = type != Type::none;
    Type valueType;
    if (tee) {
      valueType = type;
    } else {
      valueType = getConcreteType();
    }
    auto& locals = funcContext->typeLocals[valueType];
    if (locals.empty()) {
      return makeTrivial(type);
    }
    auto* value = make(valueType);
    if (tee) {
      return builder.makeLocalTee(pick(locals), value, valueType);
    } else {
      return builder.makeLocalSet(pick(locals), value);
    }
  }

  // Some globals are for internal use, and should not be modified by random
  // fuzz code.
  bool isValidGlobal(Name name) { return name != HANG_LIMIT_GLOBAL; }

  Expression* makeGlobalGet(Type type) {
    auto it = globalsByType.find(type);
    if (it == globalsByType.end() || it->second.empty()) {
      return makeConst(type);
    }
    auto name = pick(it->second);
    if (isValidGlobal(name)) {
      return builder.makeGlobalGet(name, type);
    } else {
      return makeTrivial(type);
    }
  }

  Expression* makeGlobalSet(Type type) {
    assert(type == Type::none);
    type = getConcreteType();
    auto it = globalsByType.find(type);
    if (it == globalsByType.end() || it->second.empty()) {
      return makeTrivial(Type::none);
    }
    auto name = pick(it->second);
    if (isValidGlobal(name)) {
      return builder.makeGlobalSet(name, make(type));
    } else {
      return makeTrivial(Type::none);
    }
  }

  Expression* makeTupleMake(Type type) {
    assert(wasm.features.hasMultivalue());
    assert(type.isTuple());
    std::vector<Expression*> elements;
    for (const auto& t : type) {
      elements.push_back(make(t));
    }
    return builder.makeTupleMake(std::move(elements));
  }

  Expression* makeTupleExtract(Type type) {
    // Tuples can require locals in binary format conversions.
    if (!type.isDefaultable()) {
      return makeTrivial(type);
    }
    assert(wasm.features.hasMultivalue());
    assert(type.isSingle() && type.isConcrete());
    Type tupleType = getTupleType();

    // Find indices from which we can extract `type`
    std::vector<size_t> extractIndices;
    size_t i = 0;
    for (const auto& t : tupleType) {
      if (t == type) {
        extractIndices.push_back(i);
      }
      ++i;
    }

    // If there are none, inject one
    if (extractIndices.size() == 0) {
      std::vector<Type> newElements(tupleType.begin(), tupleType.end());
      size_t injected = upTo(newElements.size());
      newElements[injected] = type;
      tupleType = Type(newElements);
      extractIndices.push_back(injected);
    }

    Index index = pick(extractIndices);
    Expression* child = make(tupleType);
    return builder.makeTupleExtract(child, index);
  }

  Expression* makePointer() {
    auto* ret = make(wasm.memory.indexType);
    // with high probability, mask the pointer so it's in a reasonable
    // range. otherwise, most pointers are going to be out of range and
    // most memory ops will just trap
    if (!allowOOB || !oneIn(10)) {
      if (wasm.memory.is64()) {
        ret = builder.makeBinary(
          AndInt64, ret, builder.makeConst(int64_t(USABLE_MEMORY - 1)));
      } else {
        ret = builder.makeBinary(
          AndInt32, ret, builder.makeConst(int32_t(USABLE_MEMORY - 1)));
      }
    }
    return ret;
  }

  Expression* makeNonAtomicLoad(Type type) {
    auto offset = logify(get());
    auto ptr = makePointer();
    switch (type.getBasic()) {
      case Type::i32: {
        bool signed_ = get() & 1;
        switch (upTo(3)) {
          case 0:
            return builder.makeLoad(1, signed_, offset, 1, ptr, type);
          case 1:
            return builder.makeLoad(2, signed_, offset, pick(1, 2), ptr, type);
          case 2:
            return builder.makeLoad(
              4, signed_, offset, pick(1, 2, 4), ptr, type);
        }
        WASM_UNREACHABLE("unexpected value");
      }
      case Type::i64: {
        bool signed_ = get() & 1;
        switch (upTo(4)) {
          case 0:
            return builder.makeLoad(1, signed_, offset, 1, ptr, type);
          case 1:
            return builder.makeLoad(2, signed_, offset, pick(1, 2), ptr, type);
          case 2:
            return builder.makeLoad(
              4, signed_, offset, pick(1, 2, 4), ptr, type);
          case 3:
            return builder.makeLoad(
              8, signed_, offset, pick(1, 2, 4, 8), ptr, type);
        }
        WASM_UNREACHABLE("unexpected value");
      }
      case Type::f32: {
        return builder.makeLoad(4, false, offset, pick(1, 2, 4), ptr, type);
      }
      case Type::f64: {
        return builder.makeLoad(8, false, offset, pick(1, 2, 4, 8), ptr, type);
      }
      case Type::v128: {
        if (!wasm.features.hasSIMD()) {
          return makeTrivial(type);
        }
        return builder.makeLoad(
          16, false, offset, pick(1, 2, 4, 8, 16), ptr, type);
      }
      case Type::funcref:
      case Type::externref:
      case Type::anyref:
      case Type::eqref:
      case Type::i31ref:
      case Type::dataref:
      case Type::none:
      case Type::unreachable:
        WASM_UNREACHABLE("invalid type");
    }
    WASM_UNREACHABLE("invalid type");
  }

  Expression* makeLoad(Type type) {
    // reference types cannot be stored in memory
    if (!allowMemory || type.isRef()) {
      return makeTrivial(type);
    }
    auto* ret = makeNonAtomicLoad(type);
    if (type != Type::i32 && type != Type::i64) {
      return ret;
    }
    if (!wasm.features.hasAtomics() || oneIn(2)) {
      return ret;
    }
    // make it atomic
    auto* load = ret->cast<Load>();
    wasm.memory.shared = true;
    load->isAtomic = true;
    load->signed_ = false;
    load->align = load->bytes;
    return load;
  }

  Expression* makeNonAtomicStore(Type type) {
    if (type == Type::unreachable) {
      // make a normal store, then make it unreachable
      auto* ret = makeNonAtomicStore(getStorableType());
      auto* store = ret->dynCast<Store>();
      if (!store) {
        return ret;
      }
      switch (upTo(3)) {
        case 0:
          store->ptr = make(Type::unreachable);
          break;
        case 1:
          store->value = make(Type::unreachable);
          break;
        case 2:
          store->ptr = make(Type::unreachable);
          store->value = make(Type::unreachable);
          break;
      }
      store->finalize();
      return store;
    }
    // the type is none or unreachable. we also need to pick the value
    // type.
    if (type == Type::none) {
      type = getStorableType();
    }
    auto offset = logify(get());
    auto ptr = makePointer();
    auto value = make(type);
    switch (type.getBasic()) {
      case Type::i32: {
        switch (upTo(3)) {
          case 0:
            return builder.makeStore(1, offset, 1, ptr, value, type);
          case 1:
            return builder.makeStore(2, offset, pick(1, 2), ptr, value, type);
          case 2:
            return builder.makeStore(
              4, offset, pick(1, 2, 4), ptr, value, type);
        }
        WASM_UNREACHABLE("invalid value");
      }
      case Type::i64: {
        switch (upTo(4)) {
          case 0:
            return builder.makeStore(1, offset, 1, ptr, value, type);
          case 1:
            return builder.makeStore(2, offset, pick(1, 2), ptr, value, type);
          case 2:
            return builder.makeStore(
              4, offset, pick(1, 2, 4), ptr, value, type);
          case 3:
            return builder.makeStore(
              8, offset, pick(1, 2, 4, 8), ptr, value, type);
        }
        WASM_UNREACHABLE("invalid value");
      }
      case Type::f32: {
        return builder.makeStore(4, offset, pick(1, 2, 4), ptr, value, type);
      }
      case Type::f64: {
        return builder.makeStore(8, offset, pick(1, 2, 4, 8), ptr, value, type);
      }
      case Type::v128: {
        if (!wasm.features.hasSIMD()) {
          return makeTrivial(type);
        }
        return builder.makeStore(
          16, offset, pick(1, 2, 4, 8, 16), ptr, value, type);
      }
      case Type::funcref:
      case Type::externref:
      case Type::anyref:
      case Type::eqref:
      case Type::i31ref:
      case Type::dataref:
      case Type::none:
      case Type::unreachable:
        WASM_UNREACHABLE("invalid type");
    }
    WASM_UNREACHABLE("invalid type");
  }

  Expression* makeStore(Type type) {
    if (!allowMemory || type.isRef()) {
      return makeTrivial(type);
    }
    auto* ret = makeNonAtomicStore(type);
    auto* store = ret->dynCast<Store>();
    if (!store) {
      return ret;
    }
    if (store->value->type != Type::i32 && store->value->type != Type::i64) {
      return store;
    }
    if (!wasm.features.hasAtomics() || oneIn(2)) {
      return store;
    }
    // make it atomic
    wasm.memory.shared = true;
    store->isAtomic = true;
    store->align = store->bytes;
    return store;
  }

  // Makes a small change to a constant value.
  Literal tweak(Literal value) {
    auto type = value.type;
    if (type.isVector()) {
      // TODO: tweak each lane?
      return value;
    }
    // +- 1
    switch (upTo(5)) {
      case 0:
        value = value.add(Literal::makeNegOne(type));
        break;
      case 1:
        value = value.add(Literal::makeOne(type));
        break;
      default: {
      }
    }
    // For floats, optionally add a non-integer adjustment in +- [-1, 1]
    if (type.isFloat() && oneIn(2)) {
      const int RANGE = 1000;
      auto RANGE_LITERAL = Literal::makeFromInt32(RANGE, type);
      // adjustment -> [0, 2 * RANGE]
      auto adjustment = Literal::makeFromInt32(upTo(2 * RANGE + 1), type);
      // adjustment -> [-RANGE, RANGE]
      adjustment = adjustment.sub(RANGE_LITERAL);
      // adjustment -> [-1, 1]
      adjustment = adjustment.div(RANGE_LITERAL);
      value = value.add(adjustment);
    }
    // Flip sign.
    if (oneIn(2)) {
      value = value.mul(Literal::makeNegOne(type));
    }
    return value;
  }

  Literal makeLiteral(Type type) {
    if (type == Type::v128) {
      // generate each lane individually for random lane interpretation
      switch (upTo(6)) {
        case 0:
          return Literal(std::array<Literal, 16>{{makeLiteral(Type::i32),
                                                  makeLiteral(Type::i32),
                                                  makeLiteral(Type::i32),
                                                  makeLiteral(Type::i32),
                                                  makeLiteral(Type::i32),
                                                  makeLiteral(Type::i32),
                                                  makeLiteral(Type::i32),
                                                  makeLiteral(Type::i32),
                                                  makeLiteral(Type::i32),
                                                  makeLiteral(Type::i32),
                                                  makeLiteral(Type::i32),
                                                  makeLiteral(Type::i32),
                                                  makeLiteral(Type::i32),
                                                  makeLiteral(Type::i32),
                                                  makeLiteral(Type::i32),
                                                  makeLiteral(Type::i32)}});
        case 1:
          return Literal(std::array<Literal, 8>{{makeLiteral(Type::i32),
                                                 makeLiteral(Type::i32),
                                                 makeLiteral(Type::i32),
                                                 makeLiteral(Type::i32),
                                                 makeLiteral(Type::i32),
                                                 makeLiteral(Type::i32),
                                                 makeLiteral(Type::i32),
                                                 makeLiteral(Type::i32)}});
        case 2:
          return Literal(std::array<Literal, 4>{{makeLiteral(Type::i32),
                                                 makeLiteral(Type::i32),
                                                 makeLiteral(Type::i32),
                                                 makeLiteral(Type::i32)}});
        case 3:
          return Literal(std::array<Literal, 2>{
            {makeLiteral(Type::i64), makeLiteral(Type::i64)}});
        case 4:
          return Literal(std::array<Literal, 4>{{makeLiteral(Type::f32),
                                                 makeLiteral(Type::f32),
                                                 makeLiteral(Type::f32),
                                                 makeLiteral(Type::f32)}});
        case 5:
          return Literal(std::array<Literal, 2>{
            {makeLiteral(Type::f64), makeLiteral(Type::f64)}});
        default:
          WASM_UNREACHABLE("unexpected value");
      }
    }

    switch (upTo(4)) {
      case 0: {
        // totally random, entire range
        switch (type.getBasic()) {
          case Type::i32:
            return Literal(get32());
          case Type::i64:
            return Literal(get64());
          case Type::f32:
            return Literal(getFloat());
          case Type::f64:
            return Literal(getDouble());
          case Type::v128:
          case Type::funcref:
          case Type::externref:
          case Type::anyref:
          case Type::eqref:
          case Type::i31ref:
          case Type::dataref:
          case Type::none:
          case Type::unreachable:
            WASM_UNREACHABLE("invalid type");
        }
        break;
      }
      case 1: {
        // small range
        int64_t small;
        switch (upTo(6)) {
          case 0:
            small = int8_t(get());
            break;
          case 1:
            small = uint8_t(get());
            break;
          case 2:
            small = int16_t(get16());
            break;
          case 3:
            small = uint16_t(get16());
            break;
          case 4:
            small = int32_t(get32());
            break;
          case 5:
            small = uint32_t(get32());
            break;
          default:
            WASM_UNREACHABLE("invalid value");
        }
        switch (type.getBasic()) {
          case Type::i32:
            return Literal(int32_t(small));
          case Type::i64:
            return Literal(int64_t(small));
          case Type::f32:
            return Literal(float(small));
          case Type::f64:
            return Literal(double(small));
          case Type::v128:
          case Type::funcref:
          case Type::externref:
          case Type::anyref:
          case Type::eqref:
          case Type::i31ref:
          case Type::dataref:
          case Type::none:
          case Type::unreachable:
            WASM_UNREACHABLE("unexpected type");
        }
        break;
      }
      case 2: {
        // special values
        Literal value;
        switch (type.getBasic()) {
          case Type::i32:
            value =
              Literal(pick<int32_t>(0,
                                    std::numeric_limits<int8_t>::min(),
                                    std::numeric_limits<int8_t>::max(),
                                    std::numeric_limits<int16_t>::min(),
                                    std::numeric_limits<int16_t>::max(),
                                    std::numeric_limits<int32_t>::min(),
                                    std::numeric_limits<int32_t>::max(),
                                    std::numeric_limits<uint8_t>::max(),
                                    std::numeric_limits<uint16_t>::max(),
                                    std::numeric_limits<uint32_t>::max()));
            break;
          case Type::i64:
            value =
              Literal(pick<int64_t>(0,
                                    std::numeric_limits<int8_t>::min(),
                                    std::numeric_limits<int8_t>::max(),
                                    std::numeric_limits<int16_t>::min(),
                                    std::numeric_limits<int16_t>::max(),
                                    std::numeric_limits<int32_t>::min(),
                                    std::numeric_limits<int32_t>::max(),
                                    std::numeric_limits<int64_t>::min(),
                                    std::numeric_limits<int64_t>::max(),
                                    std::numeric_limits<uint8_t>::max(),
                                    std::numeric_limits<uint16_t>::max(),
                                    std::numeric_limits<uint32_t>::max(),
                                    std::numeric_limits<uint64_t>::max()));
            break;
          case Type::f32:
            value = Literal(pick<float>(0.0f,
                                        -0.0f,
                                        std::numeric_limits<float>::min(),
                                        std::numeric_limits<float>::max(),
                                        std::numeric_limits<int32_t>::min(),
                                        std::numeric_limits<int32_t>::max(),
                                        std::numeric_limits<int64_t>::min(),
                                        std::numeric_limits<int64_t>::max(),
                                        std::numeric_limits<uint32_t>::max(),
                                        std::numeric_limits<uint64_t>::max()));
            break;
          case Type::f64:
            value = Literal(pick<double>(0.0,
                                         -0.0,
                                         std::numeric_limits<float>::min(),
                                         std::numeric_limits<float>::max(),
                                         std::numeric_limits<double>::min(),
                                         std::numeric_limits<double>::max(),
                                         std::numeric_limits<int32_t>::min(),
                                         std::numeric_limits<int32_t>::max(),
                                         std::numeric_limits<int64_t>::min(),
                                         std::numeric_limits<int64_t>::max(),
                                         std::numeric_limits<uint32_t>::max(),
                                         std::numeric_limits<uint64_t>::max()));
            break;
          case Type::v128:
          case Type::funcref:
          case Type::externref:
          case Type::anyref:
          case Type::eqref:
          case Type::i31ref:
          case Type::dataref:
          case Type::none:
          case Type::unreachable:
            WASM_UNREACHABLE("unexpected type");
        }
        return tweak(value);
      }
      case 3: {
        // powers of 2
        Literal value;
        switch (type.getBasic()) {
          case Type::i32:
            value = Literal(int32_t(1) << upTo(32));
            break;
          case Type::i64:
            value = Literal(int64_t(1) << upTo(64));
            break;
          case Type::f32:
            value = Literal(float(int64_t(1) << upTo(64)));
            break;
          case Type::f64:
            value = Literal(double(int64_t(1) << upTo(64)));
            break;
          case Type::v128:
          case Type::funcref:
          case Type::externref:
          case Type::anyref:
          case Type::eqref:
          case Type::i31ref:
          case Type::dataref:
          case Type::none:
          case Type::unreachable:
            WASM_UNREACHABLE("unexpected type");
        }
        return tweak(value);
      }
    }
    WASM_UNREACHABLE("invalid value");
  }

  Expression* makeConst(Type type) {
    if (type.isRef()) {
      assert(wasm.features.hasReferenceTypes());
      // Check if we can use ref.func.
      // 'func' is the pointer to the last created function and can be null when
      // we set up globals (before we create any functions), in which case we
      // can't use ref.func.
      if (type == Type::funcref && funcContext && oneIn(2)) {
        // First set to target to the last created function, and try to select
        // among other existing function if possible
        Function* target = funcContext->func;
        if (!wasm.functions.empty() && !oneIn(wasm.functions.size())) {
          target = pick(wasm.functions).get();
        }
        auto type = Type(HeapType(target->sig), Nullable);
        return builder.makeRefFunc(target->name, type);
      }
      if (type == Type::i31ref) {
        return builder.makeI31New(makeConst(Type::i32));
      }
      if (oneIn(2) && type.isNullable()) {
        return builder.makeRefNull(type);
      }
      if (type == Type::dataref) {
        WASM_UNREACHABLE("TODO: dataref");
      }
      // TODO: randomize the order
      for (auto& func : wasm.functions) {
        // FIXME: RefFunc type should be non-nullable, but we emit nullable
        //        types for now.
        if (type == Type(HeapType(func->sig), Nullable)) {
          return builder.makeRefFunc(func->name, type);
        }
      }
      // We failed to find a function, so create a null reference if we can.
      if (type.isNullable()) {
        return builder.makeRefNull(type);
      }
      // Last resort: create a function.
      auto* func = wasm.addFunction(builder.makeFunction(
        Names::getValidFunctionName(wasm, "ref_func_target"),
        type.getHeapType().getSignature(),
        {},
        builder.makeUnreachable()));
      return builder.makeRefFunc(func->name, type);
    }
    if (type.isRtt()) {
      return builder.makeRtt(type);
    }
    if (type.isTuple()) {
      std::vector<Expression*> operands;
      for (const auto& t : type) {
        operands.push_back(makeConst(t));
      }
      return builder.makeTupleMake(std::move(operands));
    }
    auto* ret = wasm.allocator.alloc<Const>();
    ret->value = makeLiteral(type);
    ret->type = type;
    return ret;
  }

  Expression* buildUnary(const UnaryArgs& args) {
    return builder.makeUnary(args.a, args.b);
  }

  Expression* makeUnary(Type type) {
    assert(!type.isTuple());
    if (type == Type::unreachable) {
      if (auto* unary = makeUnary(getSingleConcreteType())->dynCast<Unary>()) {
        return builder.makeUnary(unary->op, make(Type::unreachable));
      }
      // give up
      return makeTrivial(type);
    }
    // There are no unary ops for reference or RTT types.
    if (type.isRef() || type.isRtt()) {
      return makeTrivial(type);
    }
    switch (type.getBasic()) {
      case Type::i32: {
        auto singleConcreteType = getSingleConcreteType();
        TODO_SINGLE_COMPOUND(singleConcreteType);
        switch (singleConcreteType.getBasic()) {
          case Type::i32: {
            auto op = pick(
              FeatureOptions<UnaryOp>()
                .add(FeatureSet::MVP, EqZInt32, ClzInt32, CtzInt32, PopcntInt32)
                .add(FeatureSet::SignExt, ExtendS8Int32, ExtendS16Int32));
            return buildUnary({op, make(Type::i32)});
          }
          case Type::i64:
            return buildUnary({pick(EqZInt64, WrapInt64), make(Type::i64)});
          case Type::f32: {
            auto op = pick(FeatureOptions<UnaryOp>()
                             .add(FeatureSet::MVP,
                                  TruncSFloat32ToInt32,
                                  TruncUFloat32ToInt32,
                                  ReinterpretFloat32)
                             .add(FeatureSet::TruncSat,
                                  TruncSatSFloat32ToInt32,
                                  TruncSatUFloat32ToInt32));
            return buildUnary({op, make(Type::f32)});
          }
          case Type::f64: {
            auto op = pick(FeatureOptions<UnaryOp>()
                             .add(FeatureSet::MVP,
                                  TruncSFloat64ToInt32,
                                  TruncUFloat64ToInt32)
                             .add(FeatureSet::TruncSat,
                                  TruncSatSFloat64ToInt32,
                                  TruncSatUFloat64ToInt32));
            return buildUnary({op, make(Type::f64)});
          }
          case Type::v128: {
            assert(wasm.features.hasSIMD());
            return buildUnary({pick(AnyTrueVecI8x16,
                                    AllTrueVecI8x16,
                                    AnyTrueVecI16x8,
                                    AllTrueVecI16x8,
                                    AnyTrueVecI32x4,
                                    AllTrueVecI32x4),
                               make(Type::v128)});
          }
          case Type::funcref:
          case Type::externref:
          case Type::anyref:
          case Type::eqref:
          case Type::i31ref:
          case Type::dataref:
            return makeTrivial(type);
          case Type::none:
          case Type::unreachable:
            WASM_UNREACHABLE("unexpected type");
        }
        WASM_UNREACHABLE("invalid type");
      }
      case Type::i64: {
        switch (upTo(4)) {
          case 0: {
            auto op =
              pick(FeatureOptions<UnaryOp>()
                     .add(FeatureSet::MVP, ClzInt64, CtzInt64, PopcntInt64)
                     .add(FeatureSet::SignExt,
                          ExtendS8Int64,
                          ExtendS16Int64,
                          ExtendS32Int64));
            return buildUnary({op, make(Type::i64)});
          }
          case 1:
            return buildUnary(
              {pick(ExtendSInt32, ExtendUInt32), make(Type::i32)});
          case 2: {
            auto op = pick(FeatureOptions<UnaryOp>()
                             .add(FeatureSet::MVP,
                                  TruncSFloat32ToInt64,
                                  TruncUFloat32ToInt64)
                             .add(FeatureSet::TruncSat,
                                  TruncSatSFloat32ToInt64,
                                  TruncSatUFloat32ToInt64));
            return buildUnary({op, make(Type::f32)});
          }
          case 3: {
            auto op = pick(FeatureOptions<UnaryOp>()
                             .add(FeatureSet::MVP,
                                  TruncSFloat64ToInt64,
                                  TruncUFloat64ToInt64,
                                  ReinterpretFloat64)
                             .add(FeatureSet::TruncSat,
                                  TruncSatSFloat64ToInt64,
                                  TruncSatUFloat64ToInt64));
            return buildUnary({op, make(Type::f64)});
          }
        }
        WASM_UNREACHABLE("invalid value");
      }
      case Type::f32: {
        switch (upTo(4)) {
          case 0:
            return buildUnary({pick(NegFloat32,
                                    AbsFloat32,
                                    CeilFloat32,
                                    FloorFloat32,
                                    TruncFloat32,
                                    NearestFloat32,
                                    SqrtFloat32),
                               make(Type::f32)});
          case 1:
            return buildUnary({pick(ConvertUInt32ToFloat32,
                                    ConvertSInt32ToFloat32,
                                    ReinterpretInt32),
                               make(Type::i32)});
          case 2:
            return buildUnary(
              {pick(ConvertUInt64ToFloat32, ConvertSInt64ToFloat32),
               make(Type::i64)});
          case 3:
            return buildUnary({DemoteFloat64, make(Type::f64)});
        }
        WASM_UNREACHABLE("invalid value");
      }
      case Type::f64: {
        switch (upTo(4)) {
          case 0:
            return buildUnary({pick(NegFloat64,
                                    AbsFloat64,
                                    CeilFloat64,
                                    FloorFloat64,
                                    TruncFloat64,
                                    NearestFloat64,
                                    SqrtFloat64),
                               make(Type::f64)});
          case 1:
            return buildUnary(
              {pick(ConvertUInt32ToFloat64, ConvertSInt32ToFloat64),
               make(Type::i32)});
          case 2:
            return buildUnary({pick(ConvertUInt64ToFloat64,
                                    ConvertSInt64ToFloat64,
                                    ReinterpretInt64),
                               make(Type::i64)});
          case 3:
            return buildUnary({PromoteFloat32, make(Type::f32)});
        }
        WASM_UNREACHABLE("invalid value");
      }
      case Type::v128: {
        assert(wasm.features.hasSIMD());
        switch (upTo(5)) {
          case 0:
            return buildUnary(
              {pick(SplatVecI8x16, SplatVecI16x8, SplatVecI32x4),
               make(Type::i32)});
          case 1:
            return buildUnary({SplatVecI64x2, make(Type::i64)});
          case 2:
            return buildUnary({SplatVecF32x4, make(Type::f32)});
          case 3:
            return buildUnary({SplatVecF64x2, make(Type::f64)});
          case 4:
            return buildUnary({pick(NotVec128,
                                    // TODO: i8x16.popcnt once merged
                                    NegVecI8x16,
                                    NegVecI16x8,
                                    NegVecI32x4,
                                    NegVecI64x2,
                                    AbsVecF32x4,
                                    NegVecF32x4,
                                    SqrtVecF32x4,
                                    AbsVecF64x2,
                                    NegVecF64x2,
                                    SqrtVecF64x2,
                                    TruncSatSVecF32x4ToVecI32x4,
                                    TruncSatUVecF32x4ToVecI32x4,
                                    TruncSatSVecF64x2ToVecI64x2,
                                    TruncSatUVecF64x2ToVecI64x2,
                                    ConvertSVecI32x4ToVecF32x4,
                                    ConvertUVecI32x4ToVecF32x4,
                                    ConvertSVecI64x2ToVecF64x2,
                                    ConvertUVecI64x2ToVecF64x2,
                                    WidenLowSVecI8x16ToVecI16x8,
                                    WidenHighSVecI8x16ToVecI16x8,
                                    WidenLowUVecI8x16ToVecI16x8,
                                    WidenHighUVecI8x16ToVecI16x8,
                                    WidenLowSVecI16x8ToVecI32x4,
                                    WidenHighSVecI16x8ToVecI32x4,
                                    WidenLowUVecI16x8ToVecI32x4,
                                    WidenHighUVecI16x8ToVecI32x4),
                               make(Type::v128)});
        }
        WASM_UNREACHABLE("invalid value");
      }
      case Type::funcref:
      case Type::externref:
      case Type::anyref:
      case Type::eqref:
      case Type::i31ref:
      case Type::dataref:
      case Type::none:
      case Type::unreachable:
        WASM_UNREACHABLE("unexpected type");
    }
    WASM_UNREACHABLE("invalid type");
  }

  Expression* buildBinary(const BinaryArgs& args) {
    return builder.makeBinary(args.a, args.b, args.c);
  }

  Expression* makeBinary(Type type) {
    assert(!type.isTuple());
    if (type == Type::unreachable) {
      if (auto* binary =
            makeBinary(getSingleConcreteType())->dynCast<Binary>()) {
        return buildBinary(
          {binary->op, make(Type::unreachable), make(Type::unreachable)});
      }
      // give up
      return makeTrivial(type);
    }
    // There are no binary ops for reference or RTT types.
    if (type.isRef() || type.isRtt()) {
      return makeTrivial(type);
    }
    switch (type.getBasic()) {
      case Type::i32: {
        switch (upTo(4)) {
          case 0:
            return buildBinary({pick(AddInt32,
                                     SubInt32,
                                     MulInt32,
                                     DivSInt32,
                                     DivUInt32,
                                     RemSInt32,
                                     RemUInt32,
                                     AndInt32,
                                     OrInt32,
                                     XorInt32,
                                     ShlInt32,
                                     ShrUInt32,
                                     ShrSInt32,
                                     RotLInt32,
                                     RotRInt32,
                                     EqInt32,
                                     NeInt32,
                                     LtSInt32,
                                     LtUInt32,
                                     LeSInt32,
                                     LeUInt32,
                                     GtSInt32,
                                     GtUInt32,
                                     GeSInt32,
                                     GeUInt32),
                                make(Type::i32),
                                make(Type::i32)});
          case 1:
            return buildBinary({pick(EqInt64,
                                     NeInt64,
                                     LtSInt64,
                                     LtUInt64,
                                     LeSInt64,
                                     LeUInt64,
                                     GtSInt64,
                                     GtUInt64,
                                     GeSInt64,
                                     GeUInt64),
                                make(Type::i64),
                                make(Type::i64)});
          case 2:
            return buildBinary({pick(EqFloat32,
                                     NeFloat32,
                                     LtFloat32,
                                     LeFloat32,
                                     GtFloat32,
                                     GeFloat32),
                                make(Type::f32),
                                make(Type::f32)});
          case 3:
            return buildBinary({pick(EqFloat64,
                                     NeFloat64,
                                     LtFloat64,
                                     LeFloat64,
                                     GtFloat64,
                                     GeFloat64),
                                make(Type::f64),
                                make(Type::f64)});
        }
        WASM_UNREACHABLE("invalid value");
      }
      case Type::i64: {
        return buildBinary({pick(AddInt64,
                                 SubInt64,
                                 MulInt64,
                                 DivSInt64,
                                 DivUInt64,
                                 RemSInt64,
                                 RemUInt64,
                                 AndInt64,
                                 OrInt64,
                                 XorInt64,
                                 ShlInt64,
                                 ShrUInt64,
                                 ShrSInt64,
                                 RotLInt64,
                                 RotRInt64),
                            make(Type::i64),
                            make(Type::i64)});
      }
      case Type::f32: {
        return buildBinary({pick(AddFloat32,
                                 SubFloat32,
                                 MulFloat32,
                                 DivFloat32,
                                 CopySignFloat32,
                                 MinFloat32,
                                 MaxFloat32),
                            make(Type::f32),
                            make(Type::f32)});
      }
      case Type::f64: {
        return buildBinary({pick(AddFloat64,
                                 SubFloat64,
                                 MulFloat64,
                                 DivFloat64,
                                 CopySignFloat64,
                                 MinFloat64,
                                 MaxFloat64),
                            make(Type::f64),
                            make(Type::f64)});
      }
      case Type::v128: {
        assert(wasm.features.hasSIMD());
        return buildBinary({pick(EqVecI8x16,
                                 NeVecI8x16,
                                 LtSVecI8x16,
                                 LtUVecI8x16,
                                 GtSVecI8x16,
                                 GtUVecI8x16,
                                 LeSVecI8x16,
                                 LeUVecI8x16,
                                 GeSVecI8x16,
                                 GeUVecI8x16,
                                 EqVecI16x8,
                                 NeVecI16x8,
                                 LtSVecI16x8,
                                 LtUVecI16x8,
                                 GtSVecI16x8,
                                 GtUVecI16x8,
                                 LeSVecI16x8,
                                 LeUVecI16x8,
                                 GeSVecI16x8,
                                 GeUVecI16x8,
                                 EqVecI32x4,
                                 NeVecI32x4,
                                 LtSVecI32x4,
                                 LtUVecI32x4,
                                 GtSVecI32x4,
                                 GtUVecI32x4,
                                 LeSVecI32x4,
                                 LeUVecI32x4,
                                 GeSVecI32x4,
                                 GeUVecI32x4,
                                 EqVecF32x4,
                                 NeVecF32x4,
                                 LtVecF32x4,
                                 GtVecF32x4,
                                 LeVecF32x4,
                                 GeVecF32x4,
                                 EqVecF64x2,
                                 NeVecF64x2,
                                 LtVecF64x2,
                                 GtVecF64x2,
                                 LeVecF64x2,
                                 GeVecF64x2,
                                 AndVec128,
                                 OrVec128,
                                 XorVec128,
                                 AndNotVec128,
                                 AddVecI8x16,
                                 AddSatSVecI8x16,
                                 AddSatUVecI8x16,
                                 SubVecI8x16,
                                 SubSatSVecI8x16,
                                 SubSatUVecI8x16,
                                 MulVecI8x16,
                                 MinSVecI8x16,
                                 MinUVecI8x16,
                                 MaxSVecI8x16,
                                 MaxUVecI8x16,
                                 // TODO: avgr_u
                                 // TODO: q15mulr_sat_s
                                 // TODO: extmul
                                 AddVecI16x8,
                                 AddSatSVecI16x8,
                                 AddSatUVecI16x8,
                                 SubVecI16x8,
                                 SubSatSVecI16x8,
                                 SubSatUVecI16x8,
                                 MulVecI16x8,
                                 MinSVecI16x8,
                                 MinUVecI16x8,
                                 MaxSVecI16x8,
                                 MaxUVecI16x8,
                                 AddVecI32x4,
                                 SubVecI32x4,
                                 MulVecI32x4,
                                 MinSVecI32x4,
                                 MinUVecI32x4,
                                 MaxSVecI32x4,
                                 MaxUVecI32x4,
                                 DotSVecI16x8ToVecI32x4,
                                 AddVecI64x2,
                                 SubVecI64x2,
                                 AddVecF32x4,
                                 SubVecF32x4,
                                 MulVecF32x4,
                                 DivVecF32x4,
                                 MinVecF32x4,
                                 MaxVecF32x4,
                                 AddVecF64x2,
                                 SubVecF64x2,
                                 MulVecF64x2,
                                 DivVecF64x2,
                                 MinVecF64x2,
                                 MaxVecF64x2,
                                 NarrowSVecI16x8ToVecI8x16,
                                 NarrowUVecI16x8ToVecI8x16,
                                 NarrowSVecI32x4ToVecI16x8,
                                 NarrowUVecI32x4ToVecI16x8,
                                 SwizzleVec8x16),
                            make(Type::v128),
                            make(Type::v128)});
      }
      case Type::funcref:
      case Type::externref:
      case Type::anyref:
      case Type::eqref:
      case Type::i31ref:
      case Type::dataref:
      case Type::none:
      case Type::unreachable:
        WASM_UNREACHABLE("unexpected type");
    }
    WASM_UNREACHABLE("invalid type");
  }

  Expression* buildSelect(const ThreeArgs& args, Type type) {
    return builder.makeSelect(args.a, args.b, args.c, type);
  }

  Expression* makeSelect(Type type) {
    Type subType1 = getSubType(type);
    Type subType2 = getSubType(type);
    return buildSelect({make(Type::i32), make(subType1), make(subType2)}, type);
  }

  Expression* makeSwitch(Type type) {
    assert(type == Type::unreachable);
    if (funcContext->breakableStack.empty()) {
      return make(type);
    }
    // we need to find proper targets to break to; try a bunch
    int tries = TRIES;
    std::vector<Name> names;
    Type valueType = Type::unreachable;
    while (tries-- > 0) {
      auto* target = pick(funcContext->breakableStack);
      auto name = getTargetName(target);
      auto currValueType = getTargetType(target);
      if (names.empty()) {
        valueType = currValueType;
      } else {
        if (valueType != currValueType) {
          continue; // all values must be the same
        }
      }
      names.push_back(name);
    }
    if (names.size() < 2) {
      // we failed to find enough
      return make(type);
    }
    auto default_ = names.back();
    names.pop_back();
    auto temp1 = make(Type::i32),
         temp2 = valueType.isConcrete() ? make(valueType) : nullptr;
    return builder.makeSwitch(names, default_, temp1, temp2);
  }

  Expression* makeDrop(Type type) {
    return builder.makeDrop(
      make(type == Type::unreachable ? type : getConcreteType()));
  }

  Expression* makeReturn(Type type) {
    return builder.makeReturn(funcContext->func->sig.results.isConcrete()
                                ? make(funcContext->func->sig.results)
                                : nullptr);
  }

  Expression* makeNop(Type type) {
    assert(type == Type::none);
    return builder.makeNop();
  }

  Expression* makeUnreachable(Type type) {
    assert(type == Type::unreachable);
    return builder.makeUnreachable();
  }

  Expression* makeAtomic(Type type) {
    assert(wasm.features.hasAtomics());
    if (!allowMemory) {
      return makeTrivial(type);
    }
    wasm.memory.shared = true;
    if (type == Type::none) {
      return builder.makeAtomicFence();
    }
    if (type == Type::i32 && oneIn(2)) {
      if (ATOMIC_WAITS && oneIn(2)) {
        auto* ptr = makePointer();
        auto expectedType = pick(Type::i32, Type::i64);
        auto* expected = make(expectedType);
        auto* timeout = make(Type::i64);
        return builder.makeAtomicWait(
          ptr, expected, timeout, expectedType, logify(get()));
      } else {
        auto* ptr = makePointer();
        auto* count = make(Type::i32);
        return builder.makeAtomicNotify(ptr, count, logify(get()));
      }
    }
    Index bytes;
    switch (type.getBasic()) {
      case Type::i32: {
        switch (upTo(3)) {
          case 0:
            bytes = 1;
            break;
          case 1:
            bytes = pick(1, 2);
            break;
          case 2:
            bytes = pick(1, 2, 4);
            break;
          default:
            WASM_UNREACHABLE("invalide value");
        }
        break;
      }
      case Type::i64: {
        switch (upTo(4)) {
          case 0:
            bytes = 1;
            break;
          case 1:
            bytes = pick(1, 2);
            break;
          case 2:
            bytes = pick(1, 2, 4);
            break;
          case 3:
            bytes = pick(1, 2, 4, 8);
            break;
          default:
            WASM_UNREACHABLE("invalide value");
        }
        break;
      }
      default:
        WASM_UNREACHABLE("unexpected type");
    }
    auto offset = logify(get());
    auto* ptr = makePointer();
    if (oneIn(2)) {
      auto* value = make(type);
      return builder.makeAtomicRMW(
        pick(RMWAdd, RMWSub, RMWAnd, RMWOr, RMWXor, RMWXchg),
        bytes,
        offset,
        ptr,
        value,
        type);
    } else {
      auto* expected = make(type);
      auto* replacement = make(type);
      return builder.makeAtomicCmpxchg(
        bytes, offset, ptr, expected, replacement, type);
    }
  }

  Expression* makeSIMD(Type type) {
    assert(wasm.features.hasSIMD());
    if (type.isRef()) {
      return makeTrivial(type);
    }
    if (type != Type::v128) {
      return makeSIMDExtract(type);
    }
    // TODO: Add SIMDLoadStoreLane once it is generally available
    switch (upTo(7)) {
      case 0:
        return makeUnary(Type::v128);
      case 1:
        return makeBinary(Type::v128);
      case 2:
        return makeSIMDReplace();
      case 3:
        return makeSIMDShuffle();
      case 4:
        return makeSIMDTernary();
      case 5:
        return makeSIMDShift();
      case 6:
        return makeSIMDLoad();
    }
    WASM_UNREACHABLE("invalid value");
  }

  Expression* makeSIMDExtract(Type type) {
    auto op = static_cast<SIMDExtractOp>(0);
    switch (type.getBasic()) {
      case Type::i32:
        op = pick(ExtractLaneSVecI8x16,
                  ExtractLaneUVecI8x16,
                  ExtractLaneSVecI16x8,
                  ExtractLaneUVecI16x8,
                  ExtractLaneVecI32x4);
        break;
      case Type::i64:
        op = ExtractLaneVecI64x2;
        break;
      case Type::f32:
        op = ExtractLaneVecF32x4;
        break;
      case Type::f64:
        op = ExtractLaneVecF64x2;
        break;
      case Type::v128:
      case Type::funcref:
      case Type::externref:
      case Type::anyref:
      case Type::eqref:
      case Type::i31ref:
      case Type::dataref:
      case Type::none:
      case Type::unreachable:
        WASM_UNREACHABLE("unexpected type");
    }
    Expression* vec = make(Type::v128);
    uint8_t index = 0;
    switch (op) {
      case ExtractLaneSVecI8x16:
      case ExtractLaneUVecI8x16:
        index = upTo(16);
        break;
      case ExtractLaneSVecI16x8:
      case ExtractLaneUVecI16x8:
        index = upTo(8);
        break;
      case ExtractLaneVecI32x4:
      case ExtractLaneVecF32x4:
        index = upTo(4);
        break;
      case ExtractLaneVecI64x2:
      case ExtractLaneVecF64x2:
        index = upTo(2);
        break;
    }
    return builder.makeSIMDExtract(op, vec, index);
  }

  Expression* makeSIMDReplace() {
    SIMDReplaceOp op = pick(ReplaceLaneVecI8x16,
                            ReplaceLaneVecI16x8,
                            ReplaceLaneVecI32x4,
                            ReplaceLaneVecI64x2,
                            ReplaceLaneVecF32x4,
                            ReplaceLaneVecF64x2);
    Expression* vec = make(Type::v128);
    uint8_t index;
    Type lane_t;
    switch (op) {
      case ReplaceLaneVecI8x16:
        index = upTo(16);
        lane_t = Type::i32;
        break;
      case ReplaceLaneVecI16x8:
        index = upTo(8);
        lane_t = Type::i32;
        break;
      case ReplaceLaneVecI32x4:
        index = upTo(4);
        lane_t = Type::i32;
        break;
      case ReplaceLaneVecI64x2:
        index = upTo(2);
        lane_t = Type::i64;
        break;
      case ReplaceLaneVecF32x4:
        index = upTo(4);
        lane_t = Type::f32;
        break;
      case ReplaceLaneVecF64x2:
        index = upTo(2);
        lane_t = Type::f64;
        break;
      default:
        WASM_UNREACHABLE("unexpected op");
    }
    Expression* value = make(lane_t);
    return builder.makeSIMDReplace(op, vec, index, value);
  }

  Expression* makeSIMDShuffle() {
    Expression* left = make(Type::v128);
    Expression* right = make(Type::v128);
    std::array<uint8_t, 16> mask;
    for (size_t i = 0; i < 16; ++i) {
      mask[i] = upTo(32);
    }
    return builder.makeSIMDShuffle(left, right, mask);
  }

  Expression* makeSIMDTernary() {
    // TODO: Enable qfma/qfms once it is implemented in V8 and the interpreter
    // SIMDTernaryOp op = pick(Bitselect,
    //                         QFMAF32x4,
    //                         QFMSF32x4,
    //                         QFMAF64x2,
    //                         QFMSF64x2);
    SIMDTernaryOp op = Bitselect;
    Expression* a = make(Type::v128);
    Expression* b = make(Type::v128);
    Expression* c = make(Type::v128);
    return builder.makeSIMDTernary(op, a, b, c);
  }

  Expression* makeSIMDShift() {
    SIMDShiftOp op = pick(ShlVecI8x16,
                          ShrSVecI8x16,
                          ShrUVecI8x16,
                          ShlVecI16x8,
                          ShrSVecI16x8,
                          ShrUVecI16x8,
                          ShlVecI32x4,
                          ShrSVecI32x4,
                          ShrUVecI32x4,
                          ShlVecI64x2,
                          ShrSVecI64x2,
                          ShrUVecI64x2);
    Expression* vec = make(Type::v128);
    Expression* shift = make(Type::i32);
    return builder.makeSIMDShift(op, vec, shift);
  }

  Expression* makeSIMDLoad() {
    // TODO: add Load{32,64}Zero if merged to proposal
    SIMDLoadOp op = pick(LoadSplatVec8x16,
                         LoadSplatVec16x8,
                         LoadSplatVec32x4,
                         LoadSplatVec64x2,
                         LoadExtSVec8x8ToVecI16x8,
                         LoadExtUVec8x8ToVecI16x8,
                         LoadExtSVec16x4ToVecI32x4,
                         LoadExtUVec16x4ToVecI32x4,
                         LoadExtSVec32x2ToVecI64x2,
                         LoadExtUVec32x2ToVecI64x2);
    Address offset = logify(get());
    Address align;
    switch (op) {
      case LoadSplatVec8x16:
        align = 1;
        break;
      case LoadSplatVec16x8:
        align = pick(1, 2);
        break;
      case LoadSplatVec32x4:
        align = pick(1, 2, 4);
        break;
      case LoadSplatVec64x2:
      case LoadExtSVec8x8ToVecI16x8:
      case LoadExtUVec8x8ToVecI16x8:
      case LoadExtSVec16x4ToVecI32x4:
      case LoadExtUVec16x4ToVecI32x4:
      case LoadExtSVec32x2ToVecI64x2:
      case LoadExtUVec32x2ToVecI64x2:
        align = pick(1, 2, 4, 8);
        break;
      case Load32Zero:
      case Load64Zero:
        WASM_UNREACHABLE("Unexpected SIMD loads");
    }
    Expression* ptr = makePointer();
    return builder.makeSIMDLoad(op, offset, align, ptr);
  }

  Expression* makeBulkMemory(Type type) {
    if (!allowMemory) {
      return makeTrivial(type);
    }
    assert(wasm.features.hasBulkMemory());
    assert(type == Type::none);
    switch (upTo(4)) {
      case 0:
        return makeMemoryInit();
      case 1:
        return makeDataDrop();
      case 2:
        return makeMemoryCopy();
      case 3:
        return makeMemoryFill();
    }
    WASM_UNREACHABLE("invalid value");
  }

  // TODO: support other RefIs variants, and rename this
  Expression* makeRefIsNull(Type type) {
    assert(type == Type::i32);
    assert(wasm.features.hasReferenceTypes());
    return builder.makeRefIs(RefIsNull, make(getReferenceType()));
  }

  Expression* makeRefEq(Type type) {
    assert(type == Type::i32);
    assert(wasm.features.hasReferenceTypes() && wasm.features.hasGC());
    auto* left = make(getEqReferenceType());
    auto* right = make(getEqReferenceType());
    return builder.makeRefEq(left, right);
  }

  Expression* makeI31New(Type type) {
    assert(type == Type::i31ref);
    assert(wasm.features.hasReferenceTypes() && wasm.features.hasGC());
    auto* value = make(Type::i32);
    return builder.makeI31New(value);
  }

  Expression* makeI31Get(Type type) {
    assert(type == Type::i32);
    assert(wasm.features.hasReferenceTypes() && wasm.features.hasGC());
    auto* i31 = make(Type::i31ref);
    return builder.makeI31Get(i31, bool(oneIn(2)));
  }

  Expression* makeMemoryInit() {
    if (!allowMemory) {
      return makeTrivial(Type::none);
    }
    uint32_t segment = upTo(wasm.memory.segments.size());
    size_t totalSize = wasm.memory.segments[segment].data.size();
    size_t offsetVal = upTo(totalSize);
    size_t sizeVal = upTo(totalSize - offsetVal);
    Expression* dest = makePointer();
    Expression* offset = builder.makeConst(int32_t(offsetVal));
    Expression* size = builder.makeConst(int32_t(sizeVal));
    return builder.makeMemoryInit(segment, dest, offset, size);
  }

  Expression* makeDataDrop() {
    if (!allowMemory) {
      return makeTrivial(Type::none);
    }
    return builder.makeDataDrop(upTo(wasm.memory.segments.size()));
  }

  Expression* makeMemoryCopy() {
    if (!allowMemory) {
      return makeTrivial(Type::none);
    }
    Expression* dest = makePointer();
    Expression* source = makePointer();
    Expression* size = make(wasm.memory.indexType);
    return builder.makeMemoryCopy(dest, source, size);
  }

  Expression* makeMemoryFill() {
    if (!allowMemory) {
      return makeTrivial(Type::none);
    }
    Expression* dest = makePointer();
    Expression* value = make(Type::i32);
    Expression* size = make(wasm.memory.indexType);
    return builder.makeMemoryFill(dest, value, size);
  }

  // special makers

  Expression* makeLogging() {
    auto type = getLoggableType();
    return builder.makeCall(
      std::string("log-") + type.toString(), {make(type)}, Type::none);
  }

  Expression* makeMemoryHashLogging() {
    auto* hash = builder.makeCall(std::string("hashMemory"), {}, Type::i32);
    return builder.makeCall(std::string("log-i32"), {hash}, Type::none);
  }

  // special getters
  std::vector<Type> getSingleConcreteTypes() {
    return items(
      FeatureOptions<Type>()
        .add(FeatureSet::MVP, Type::i32, Type::i64, Type::f32, Type::f64)
        .add(FeatureSet::SIMD, Type::v128)
        .add(FeatureSet::ReferenceTypes, Type::funcref, Type::externref)
        .add(FeatureSet::ReferenceTypes | FeatureSet::GC,
             Type::anyref,
             Type::eqref));
    // TODO: emit typed function references types
    // TODO: i31ref, dataref
  }

  Type getSingleConcreteType() { return pick(getSingleConcreteTypes()); }

  std::vector<Type> getReferenceTypes() {
    return items(
      FeatureOptions<Type>()
        .add(FeatureSet::ReferenceTypes, Type::funcref, Type::externref)
        .add(FeatureSet::ReferenceTypes | FeatureSet::GC,
             Type::anyref,
             Type::eqref));
    // TODO: i31ref, dataref
  }

  Type getReferenceType() { return pick(getReferenceTypes()); }

  std::vector<Type> getEqReferenceTypes() {
    return items(FeatureOptions<Type>().add(
      FeatureSet::ReferenceTypes | FeatureSet::GC, Type::eqref));
    // TODO: i31ref, dataref
  }

  Type getEqReferenceType() { return pick(getEqReferenceTypes()); }

  Type getMVPType() {
    return pick(items(FeatureOptions<Type>().add(
      FeatureSet::MVP, Type::i32, Type::i64, Type::f32, Type::f64)));
  }

  Type getTupleType() {
    std::vector<Type> elements;
    size_t maxElements = 2 + upTo(MAX_TUPLE_SIZE - 1);
    for (size_t i = 0; i < maxElements; ++i) {
      auto type = getSingleConcreteType();
      // Don't add a non-defaultable type into a tuple, as currently we can't
      // spill them into locals (that would require a "let").
      if (type.isDefaultable()) {
        elements.push_back(type);
      }
    }
    while (elements.size() < 2) {
      elements.push_back(getMVPType());
    }
    return Type(elements);
  }

  Type getConcreteType() {
    if (wasm.features.hasMultivalue() && oneIn(5)) {
      return getTupleType();
    } else {
      return getSingleConcreteType();
    }
  }

  Type getControlFlowType() {
    if (oneIn(10)) {
      return Type::none;
    } else {
      return getConcreteType();
    }
  }

  Type getStorableType() {
    return pick(
      FeatureOptions<Type>()
        .add(FeatureSet::MVP, Type::i32, Type::i64, Type::f32, Type::f64)
        .add(FeatureSet::SIMD, Type::v128));
  }

  // - funcref cannot be logged because referenced functions can be inlined or
  // removed during optimization
  // - there's no point in logging externref or anyref because these are opaque
  // - don't bother logging tuples
  std::vector<Type> loggableTypes;

  const std::vector<Type>& getLoggableTypes() {
    if (loggableTypes.empty()) {
      loggableTypes = items(
        FeatureOptions<Type>()
          .add(FeatureSet::MVP, Type::i32, Type::i64, Type::f32, Type::f64)
          .add(FeatureSet::SIMD, Type::v128));
    }
    return loggableTypes;
  }

  Type getLoggableType() { return pick(getLoggableTypes()); }

  bool isLoggableType(Type type) {
    const auto& types = getLoggableTypes();
    return std::find(types.begin(), types.end(), type) != types.end();
  }

  // statistical distributions

  // 0 to the limit, logarithmic scale
  Index logify(Index x) {
    return std::floor(std::log(std::max(Index(1) + x, Index(1))));
  }

  // one of the integer values in [0, x)
  // this isn't a perfectly uniform distribution, but it's fast
  // and reasonable
  Index upTo(Index x) {
    if (x == 0) {
      return 0;
    }
    Index raw;
    if (x <= 255) {
      raw = get();
    } else if (x <= 65535) {
      raw = get16();
    } else {
      raw = get32();
    }
    auto ret = raw % x;
    // use extra bits as "noise" for later
    xorFactor += raw / x;
    return ret;
  }

  bool oneIn(Index x) { return upTo(x) == 0; }

  bool onceEvery(Index x) {
    static int counter = 0;
    counter++;
    return counter % x == 0;
  }

  // apply upTo twice, generating a skewed distribution towards
  // low values
  Index upToSquared(Index x) { return upTo(upTo(x)); }

  // pick from a vector-like container
  template<typename T> const typename T::value_type& pick(const T& vec) {
    assert(!vec.empty());
    auto index = upTo(vec.size());
    return vec[index];
  }

  // pick from a fixed list
  template<typename T, typename... Args> T pick(T first, Args... args) {
    auto num = sizeof...(Args) + 1;
    auto temp = upTo(num);
    return pickGivenNum<T>(temp, first, args...);
  }

  template<typename T> T pickGivenNum(size_t num, T first) {
    assert(num == 0);
    return first;
  }

// Trick to avoid a bug in GCC 7.x.
// Upstream bug report: https://gcc.gnu.org/bugzilla/show_bug.cgi?id=82800
#define GCC_VERSION                                                            \
  (__GNUC__ * 10000 + __GNUC_MINOR__ * 100 + __GNUC_PATCHLEVEL__)
#if GCC_VERSION > 70000 && GCC_VERSION < 70300
#pragma GCC diagnostic push
#pragma GCC diagnostic ignored "-Wmaybe-uninitialized"
#endif

  template<typename T, typename... Args>
  T pickGivenNum(size_t num, T first, Args... args) {
    if (num == 0) {
      return first;
    }
    return pickGivenNum<T>(num - 1, args...);
  }

#if GCC_VERSION > 70000 && GCC_VERSION < 70300
#pragma GCC diagnostic pop
#endif

  template<typename T> struct FeatureOptions {
    template<typename... Ts>
    FeatureOptions<T>& add(FeatureSet feature, T option, Ts... rest) {
      options[feature].push_back(option);
      return add(feature, rest...);
    }

    struct WeightedOption {
      T option;
      size_t weight;
    };

    template<typename... Ts>
    FeatureOptions<T>&
    add(FeatureSet feature, WeightedOption weightedOption, Ts... rest) {
      for (size_t i = 0; i < weightedOption.weight; i++) {
        options[feature].push_back(weightedOption.option);
      }
      return add(feature, rest...);
    }

    FeatureOptions<T>& add(FeatureSet feature) { return *this; }

    std::map<FeatureSet, std::vector<T>> options;
  };

  template<typename T> std::vector<T> items(FeatureOptions<T>& picker) {
    std::vector<T> matches;
    for (const auto& item : picker.options) {
      if (wasm.features.has(item.first)) {
        matches.reserve(matches.size() + item.second.size());
        matches.insert(matches.end(), item.second.begin(), item.second.end());
      }
    }
    return matches;
  }

  template<typename T> const T pick(FeatureOptions<T>& picker) {
    return pick(items(picker));
  }

  // utilities

  Name getTargetName(Expression* target) {
    if (auto* block = target->dynCast<Block>()) {
      return block->name;
    } else if (auto* loop = target->dynCast<Loop>()) {
      return loop->name;
    }
    WASM_UNREACHABLE("unexpected expr type");
  }

  Type getTargetType(Expression* target) {
    if (auto* block = target->dynCast<Block>()) {
      return block->type;
    } else if (target->is<Loop>()) {
      return Type::none;
    }
    WASM_UNREACHABLE("unexpected expr type");
  }
};

} // namespace wasm

// XXX Switch class has a condition?! is it real? should the node type be the
// value type if it exists?!

// TODO copy an existing function and replace just one node in it<|MERGE_RESOLUTION|>--- conflicted
+++ resolved
@@ -867,21 +867,12 @@
       void visitExpression(Expression* curr) {
         // Note all scope names, and fix up all uses.
         BranchUtils::operateOnScopeNameDefs(curr, [&](Name& name) {
-<<<<<<< HEAD
-          if (name.is()) {                                                      
-            if (seen.count(name)) {
-              replace();        
-            } else {            
-              seen.insert(name);
-            }                                                                     
-=======
           if (name.is()) {
             if (seen.count(name)) {
               replace();
             } else {
               seen.insert(name);
             }
->>>>>>> 661ae321
           }
         });
         BranchUtils::operateOnScopeNameUses(curr, [&](Name& name) {
